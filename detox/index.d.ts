--- conflicted
+++ resolved
@@ -1,5 +1,4 @@
 // TypeScript definitions for Detox
-//
 // Original authors:
 // * Jane Smith <jsmith@example.com>
 // * Tareq El-Masri <https://github.com/TareqElMasri>
@@ -8,6 +7,8 @@
 // * pera <https://github.com/santiagofm>
 // * Max Komarychev <https://github.com/maxkomarychev>
 // * Dor Ben Baruch <https://github.com/Dor256>
+// Current contributors:
+// * Yaroslav Serhieiev <https://github.com/noomorph>
 // * Oren Zakay <https://github.com/OrenZak>
 
 declare global {
@@ -20,26 +21,15 @@
     const detoxCircus: Detox.DetoxCircus;
 
     namespace NodeJS {
-<<<<<<< HEAD
-      interface Global {
-        device: Detox.DetoxExportWrapper['device'];
-        element: Detox.DetoxExportWrapper['element'];
-        waitFor: Detox.DetoxExportWrapper['waitFor'];
-        expect: Detox.DetoxExportWrapper['expect'];
-        by: Detox.DetoxExportWrapper['by'];
-        web: Detox.DetoxExportWrapper['web'];
-        detoxCircus: Detox.DetoxCircus;
-      }
-=======
         interface Global {
             device: Detox.DetoxExportWrapper['device'];
             element: Detox.DetoxExportWrapper['element'];
             waitFor: Detox.DetoxExportWrapper['waitFor'];
             expect: Detox.DetoxExportWrapper['expect'];
             by: Detox.DetoxExportWrapper['by'];
+            web: Detox.DetoxExportWrapper['web'];
             detoxCircus: Detox.DetoxCircus;
         }
->>>>>>> b8f82498
     }
 
     namespace Detox {
