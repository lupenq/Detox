//
//  DetoxInstrumentsManager.m
//  Detox
//
//  Created by Leo Natan (Wix) on 2/17/19.
//  Copyright © 2019 Wix. All rights reserved.
//

#import "DetoxInstrumentsManager.h"
#import "DTXLogging.h"
#include <dlfcn.h>
@import CommonCrypto;

DTX_CREATE_LOG(DetoxInstrumentsManager)

@interface NSObject ()

//DTXProfilingConfiguration
@property (class, nonatomic, strong, readonly) id defaultProfilingConfiguration;
@property (nonatomic, readwrite) NSTimeInterval samplingInterval;
@property (nonatomic, readwrite) BOOL recordEvents;
@property (nonatomic, readwrite) BOOL recordNetwork;
@property (nonatomic, readwrite) BOOL recordLocalhostNetwork;
@property (nonatomic, readwrite) BOOL profileReactNative;
@property (nonatomic, readwrite) BOOL recordInternalReactNativeEvents;
@property (nonatomic, readwrite) BOOL recordThreadInformation;
@property (nonatomic, readwrite) BOOL collectStackTraces;
@property (nonatomic, readwrite) BOOL symbolicateStackTraces;
@property (atomic, assign, readonly, getter=isRecording) BOOL recording;
@property (nonatomic, copy, null_resettable, readwrite) NSURL* recordingFileURL;

//DTXProfiler
- (void)startProfilingWithConfiguration:(id)configuration;
- (void)continueProfilingWithConfiguration:(id)configuration;
- (void)stopProfilingWithCompletionHandler:(void(^ __nullable)(NSError* __nullable error))completionHandler;
@property (atomic, copy, readonly, nullable) id profilingConfiguration;

@end

typedef NS_ENUM(NSUInteger, __DTXEventStatus) {
	__DTXEventStatusCompleted,
	__DTXEventStatusError,
	__DTXEventStatusCancelled
};

static Class __DTXProfiler;
static Class __DTXMutableProfilingConfiguration;

static void (*__DTXProfilerAddTag)(NSString* tag);
static NSString* (*__DTXProfilerMarkEventIntervalBegin)(NSString* category, NSString* name, NSString* __nullable message);
static void (*__DTXProfilerMarkEventIntervalEnd)(NSString* identifier, __DTXEventStatus eventStatus, NSString* __nullable endMessage);
static void (*__DTXProfilerMarkEvent)(NSString* category, NSString* name, __DTXEventStatus eventStatus, NSString* __nullable startMessage);

//Weak link
WEAK_IMPORT_ATTRIBUTE
@interface DTXProfiler : NSObject @end

@implementation DetoxInstrumentsManager
{
	id _recorderInstance;
}

static BOOL __DTXDecryptFramework(NSURL* encryptedBinaryURL, NSURL* targetBinaryURL)
{
	@autoreleasepool {
		NSError* error;
		NSData* encryptedBinaryData = [[NSData alloc] initWithContentsOfURL:encryptedBinaryURL options:NSDataReadingMappedAlways error:&error];
		
		if(encryptedBinaryData.length == 0)
		{
			dtx_log_error(@"Unable to read data from %@; error: %@", encryptedBinaryURL.path, error);
			
			return NO;
		}
		
		NSMutableData* targetBinaryData = [NSMutableData dataWithLength:encryptedBinaryData.length];
		size_t targetBinaryLength;
		
		uint8_t key[kCCKeySizeAES256] = {0};
		uint8_t iv[kCCBlockSizeAES128] = {0};
		CCCryptorStatus status = CCCrypt(kCCDecrypt, kCCAlgorithmAES, 0, key, kCCKeySizeAES256, iv, encryptedBinaryData.bytes, encryptedBinaryData.length, targetBinaryData.mutableBytes, targetBinaryData.length, &targetBinaryLength);
		
		if(status != kCCSuccess)
		{
			dtx_log_error(@"Unable to decrypt %@", encryptedBinaryURL.path);
			
			return NO;
		}
		
		targetBinaryData.length = targetBinaryLength;
		
		if([targetBinaryData writeToURL:targetBinaryURL atomically:YES] == NO)
		{
			dtx_log_error(@"Unable to write decrypted data to %@", targetBinaryURL.path);
			
			return NO;
		}
		
		return YES;
	}
}

+ (void)load
{
	static dispatch_once_t onceToken;
	dispatch_once(&onceToken, ^{
		__DTXProfiler = [DTXProfiler class];
		
		if(__DTXProfiler == NULL)
		{
			dtx_log_info(@"DTXProfiler class was not found, loading Profiler framework manually");
			
			//The user has not linked the Profiler framework. Load it manually.
			
			NSString* instrumentsPath = [NSUserDefaults.standardUserDefaults stringForKey:@"instrumentsPath"];
			if(instrumentsPath == nil)
			{
				instrumentsPath = @"/Applications/Detox Instruments.app";
			}
			
			NSURL* bundleURL = [[NSURL fileURLWithPath:instrumentsPath isDirectory:YES] URLByAppendingPathComponent:@"Contents/SharedSupport/ProfilerFramework/DTXProfiler.framework"];
			NSBundle* profilerBundle = [NSBundle bundleWithURL:bundleURL];
			
			if(profilerBundle == nil)
			{
				dtx_log_info(@"Error loading Profiler framework bundle. Bundle not found at %@", bundleURL.path);
				return;
			}
			
			NSError* error = nil;
			
			NSFileHandle* executableFileHandle = [NSFileHandle fileHandleForReadingFromURL:profilerBundle.executableURL error:&error];
			NSData* header = [executableFileHandle readDataOfLength:4];
			NSData* expectedBinaryHeader = [[NSData alloc] initWithBase64EncodedString:@"yv66vg==" options:0];
			
			if([header isEqualToData:expectedBinaryHeader] == NO)
			{
				dtx_log_info(@"Encrypted framework binary found at %@", profilerBundle.executableURL.path);
				
				NSURL* tempURL = [[NSURL fileURLWithPath:NSTemporaryDirectory() isDirectory:YES] URLByAppendingPathComponent:@"__detox_instruments_support__" isDirectory:YES];
				[NSFileManager.defaultManager removeItemAtURL:tempURL error:NULL];
				[NSFileManager.defaultManager createDirectoryAtURL:tempURL withIntermediateDirectories:YES attributes:nil error:&error];
				NSURL* targetBundleURL = [tempURL URLByAppendingPathComponent:bundleURL.lastPathComponent];
				[NSFileManager.defaultManager copyItemAtURL:bundleURL toURL:targetBundleURL error:&error];
			
				if(__DTXDecryptFramework(profilerBundle.executableURL, [targetBundleURL URLByAppendingPathComponent:profilerBundle.executableURL.lastPathComponent]) == NO)
				{
					dtx_log_error(@"Decryption failed, stopping");
					
					return;
				}
				
				if(__DTXDecryptFramework([profilerBundle.bundleURL URLByAppendingPathComponent:@"Frameworks/DetoxSync.framework/DetoxSync"], [targetBundleURL URLByAppendingPathComponent:@"Frameworks/DetoxSync.framework/DetoxSync"]) == NO)
				{
<<<<<<< HEAD
					dtx_log_error(@"Decryption failed, stopping");
					
					return;
=======
					dtx_log_info(@"Decryption of DetoxSync failed, continuing");
>>>>>>> bdd73348
				}
				
				profilerBundle = [NSBundle bundleWithURL:targetBundleURL];
			}
			
			[profilerBundle loadAndReturnError:&error];
			
			if(error != nil)
			{
				dtx_log_error(@"Error loading Profiler framework bundle: %@", error);
				return;
			}
		}
		else
		{
			dtx_log_info(@"DTXProfiler class was found in hosting process");
		}
		
		static void (^cleanupOnError)(void) = ^ {
			__DTXProfiler = NULL;
			__DTXMutableProfilingConfiguration = NULL;
		};
		
		__DTXProfiler = NSClassFromString(@"DTXProfiler");
		if(__DTXProfiler == NULL)
		{
			cleanupOnError();
			dtx_log_error(@"DTXProfiler class not found—this should not have happened!");
			return;
		}
		
		__DTXMutableProfilingConfiguration = NSClassFromString(@"DTXMutableProfilingConfiguration");
		if(__DTXMutableProfilingConfiguration == NULL)
		{
			cleanupOnError();
			dtx_log_error(@"DTXMutableProfilingConfiguration class not found—this should not have happened!");
			return;
		}
		
		__DTXProfilerAddTag = dlsym(RTLD_DEFAULT, "DTXProfilerAddTag");
		__DTXProfilerMarkEventIntervalBegin = dlsym(RTLD_DEFAULT, "DTXProfilerMarkEventIntervalBegin");
		__DTXProfilerMarkEventIntervalEnd = dlsym(RTLD_DEFAULT, "DTXProfilerMarkEventIntervalEnd");
		__DTXProfilerMarkEvent = dlsym(RTLD_DEFAULT, "DTXProfilerMarkEvent");
		
		if(__DTXProfilerAddTag == NULL || __DTXProfilerMarkEventIntervalBegin == NULL || __DTXProfilerMarkEventIntervalEnd == NULL || __DTXProfilerMarkEvent == NULL)
		{
			cleanupOnError();
			dtx_log_error(@"One or more DTXProfilerAPI functions are NULL—this should not have happened!");
			return;
		}
	});
}

+ (NSString *)_sanitizeFileNameString:(NSString *)fileName
{
	NSCharacterSet* illegalFileNameCharacters = [NSCharacterSet characterSetWithCharactersInString:@":/\\?%*|\"<>"];
	return [[fileName componentsSeparatedByCharactersInSet:illegalFileNameCharacters] componentsJoinedByString:@"_"];
}

+ (NSURL*)defaultURLForTestName:(NSString*)testName
{
	NSURL* documents = [NSFileManager.defaultManager URLsForDirectory:NSDocumentDirectory inDomains:NSUserDomainMask].firstObject;
	NSURL* rv = [documents URLByAppendingPathComponent:[self _sanitizeFileNameString:testName]];
	
	dtx_log_debug(@"Returning %@ as URL", rv.path);
	
	return rv;
}

- (instancetype)init
{
	self = [super init];
	
	if(self)
	{
		_recorderInstance = [__DTXProfiler new];
		
		if(_recorderInstance == nil)
		{
			dtx_log_error(@"Profiler framework is not loaded. Did you forget to install Detox Instruments?");
		}
	}
	
	return self;
}

- (id)_configurationWithDictionaryConfiguration:(NSDictionary *)configDict
{
	id config = [__DTXMutableProfilingConfiguration defaultProfilingConfiguration];
	[config setRecordingFileURL:[NSURL fileURLWithPath:configDict[@"recordingPath"]]];
	
	//TODO: Finalize the actual config for Detox perf recording.
	[config setRecordEvents:YES];
	[config setProfileReactNative:YES];
	if ([config respondsToSelector:@selector(setRecordInternalReactNativeEvents:)])
	{
		[config setRecordInternalReactNativeEvents:YES];
	}

	[config setRecordNetwork:YES];
	[config setRecordLocalhostNetwork:YES];
	[config setRecordThreadInformation:YES];
	[config setCollectStackTraces:YES];
	[config setSymbolicateStackTraces:YES];
	NSTimeInterval samplingInterval = [configDict[@"samplingInterval"] ?: @0.25 doubleValue];
	[config setSamplingInterval:samplingInterval];
	
	return config;
}

- (void)startRecordingWithConfiguration:(NSDictionary<NSString*, id>*)configDict
{
	id config = [self _configurationWithDictionaryConfiguration:configDict];
	dtx_log_info(@"Starting recording at %@", [config recordingFileURL]);
	[_recorderInstance startProfilingWithConfiguration:config];
}

- (void)continueRecordingWithConfiguration:(NSDictionary<NSString*, id>*)configDict
{
	id config = [self _configurationWithDictionaryConfiguration:configDict];
	dtx_log_info(@"Continuing recording at %@", [config recordingFileURL]);
	[_recorderInstance continueProfilingWithConfiguration:config];
}

- (void)stopRecordingWithCompletionHandler:(void(^)(NSError* error))completionHandler
{
	if(_recorderInstance == nil || [_recorderInstance isRecording] == NO)
	{
		dtx_log_info(@"Called stop but no recording in progress");
		
		if(completionHandler != nil)
		{
			completionHandler(nil);
		}
		
		return;
	}
	
	[_recorderInstance stopProfilingWithCompletionHandler:^(NSError * _Nullable error) {
		if(error)
		{
			dtx_log_error(@"Stopped recording with error: %@", error);
		}
		else
		{
			dtx_log_info(@"Stopped recording at %@", [[_recorderInstance profilingConfiguration] recordingFileURL]);
		}
		
		if(completionHandler != nil)
		{
			completionHandler(error);
		}
	}];
}

@end<|MERGE_RESOLUTION|>--- conflicted
+++ resolved
@@ -152,13 +152,7 @@
 				
 				if(__DTXDecryptFramework([profilerBundle.bundleURL URLByAppendingPathComponent:@"Frameworks/DetoxSync.framework/DetoxSync"], [targetBundleURL URLByAppendingPathComponent:@"Frameworks/DetoxSync.framework/DetoxSync"]) == NO)
 				{
-<<<<<<< HEAD
-					dtx_log_error(@"Decryption failed, stopping");
-					
-					return;
-=======
 					dtx_log_info(@"Decryption of DetoxSync failed, continuing");
->>>>>>> bdd73348
 				}
 				
 				profilerBundle = [NSBundle bundleWithURL:targetBundleURL];
