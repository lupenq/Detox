/*eslint-disable*/
'use strict';

module.exports = function(wallaby) {
  return {
    env: {
      type: 'node',
      runner: 'node'
    },

    testFramework: 'jest',

    files: [
      'package.json',
      'src/**/*.js',
      'src/**/*.mock.*',
      '!src/**/*.test.js',
<<<<<<< HEAD
      'runners/**/*.js',
      '__tests__/setupJest.js'
=======
      '__tests__/setupJest.js',
      'runners/**/*.js'
>>>>>>> cd7b0402
    ],

    tests: [
      'src/**/*.test.js',
    ]
  };
};<|MERGE_RESOLUTION|>--- conflicted
+++ resolved
@@ -15,13 +15,8 @@
       'src/**/*.js',
       'src/**/*.mock.*',
       '!src/**/*.test.js',
-<<<<<<< HEAD
-      'runners/**/*.js',
-      '__tests__/setupJest.js'
-=======
       '__tests__/setupJest.js',
       'runners/**/*.js'
->>>>>>> cd7b0402
     ],
 
     tests: [
