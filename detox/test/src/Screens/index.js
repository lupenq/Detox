import SanityScreen from './SanityScreen';
import MatchersScreen from './MatchersScreen';
import ActionsScreen from './ActionsScreen';
import IntegActionsScreen from './IntegActionsScreen';
import ScrollActionsScreen from './ScrollActionsScreen';
import AssertionsScreen from './AssertionsScreen';
import WaitForScreen from './WaitForScreen';
import StressScreen from './StressScreen';
import SwitchRootScreen from './SwitchRootScreen';
import TimeoutsScreen from './TimeoutsScreen';
import Orientation from './Orientation';
import Permissions from './Permissions';
import NetworkScreen from './NetworkScreen';
import RNAnimationsScreen from './AnimationsScreen';
import NativeAnimationsScreen from './NativeAnimationsScreen';
import LocationScreen from './LocationScreen';
import ShakeScreen from './ShakeScreen';
import DatePickerScreen from './DatePickerScreen';
import LanguageScreen from './LanguageScreen';
import LaunchArgsScreen from './LaunchArgsScreen';
import LaunchNotificationScreen from './LaunchNotificationScreen';
import PickerViewScreen from './PickerViewScreen';
import DeviceScreen from './DeviceScreen';
import ElementScreenshotScreen from './ElementScreenshotScreen';
import WebViewScreen from './WebViewScreen';

export {
  SanityScreen,
  MatchersScreen,
  ActionsScreen,
  IntegActionsScreen,
  ScrollActionsScreen,
  AssertionsScreen,
  WaitForScreen,
  StressScreen,
  SwitchRootScreen,
  TimeoutsScreen,
  Orientation,
  Permissions,
  NetworkScreen,
  RNAnimationsScreen,
  NativeAnimationsScreen,
  LocationScreen,
  ShakeScreen,
  DatePickerScreen,
  PickerViewScreen,
  LanguageScreen,
  LaunchArgsScreen,
  LaunchNotificationScreen,
  DeviceScreen,
<<<<<<< HEAD
  ElementScreenshotScreen,
  WebViewScreen
=======
  ElementScreenshotScreen
>>>>>>> d34f3c59
};<|MERGE_RESOLUTION|>--- conflicted
+++ resolved
@@ -48,10 +48,6 @@
   LaunchArgsScreen,
   LaunchNotificationScreen,
   DeviceScreen,
-<<<<<<< HEAD
   ElementScreenshotScreen,
-  WebViewScreen
-=======
-  ElementScreenshotScreen
->>>>>>> d34f3c59
+  WebViewScreen,
 };