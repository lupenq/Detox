{
  "name": "detox-test",
  "version": "17.4.0",
  "private": true,
  "engines": {
    "node": ">=8.3.0"
  },
  "scripts": {
    "test": ":",
    "postinstall": "node scripts/postinstall.js",
    "start": "react-native start",
    "packager": "react-native start",
    "detox-server": "detox run-server",
    "e2e:ios": "detox test -c ios.sim.release --debug-synchronization --loglevel verbose",
    "e2e:android": "detox test -c android.emu.release",
    "e2e:android-debug": "detox test -c android.emu.debug",
    "e2e:ios-ci": "npm run e2e:ios -- --workers 3",
    "e2e:ios-timeout-ci": "node scripts/assert_timeout.js npm run e2e:ios-ci -- e2e/25.timeout.test.js",
    "e2e:android-ci": "npm run e2e:android -- --workers 3 --headless --jest-report-specs --loglevel verbose",
    "e2e:android-timeout-ci": "node scripts/assert_timeout.js npm run e2e:android-ci -- e2e/25.timeout.test.js",
    "e2e:legacy-jasmine:ios-timeout-ci": "node scripts/assert_timeout.js npm run e2e:ios -- -o e2e/config-jasmine.js --take-screenshots failing -- e2e/25.timeout.test.js",
    "e2e:legacy-jasmine:android-timeout-ci": "node scripts/assert_timeout.js npm run e2e:android -- -o e2e/config-jasmine.js --take-screenshots failing -- e2e/25.timeout.test.js",
    "build:ios": "detox build -c ios.sim.release",
    "build:android": "detox build -c android.emu.release",
    "build:android-debug": "detox build -c android.emu.debug",
    "clean:android": "pushd android && ./gradlew clean && popd",
    "verify-artifacts:ios": "jest ./scripts/verify_artifacts_are_not_missing.ios.test.js --testEnvironment node",
    "verify-artifacts:android": "jest ./scripts/verify_artifacts_are_not_missing.android.test.js --testEnvironment node"
  },
  "dependencies": {
    "moment": "^2.24.0",
    "react": "16.11.x",
    "react-native": "0.62.x"
  },
  "devDependencies": {
    "@babel/core": "^7.8.7",
    "detox": "^17.4.0",
    "express": "^4.15.3",
    "jest": "26.x.x",
    "jest-circus": "26.x.x",
    "jest-junit": "^10.0.0",
    "lodash": "^4.14.1",
    "nyc": "^15.1.0",
    "pngjs": "^3.4.0"
  },
  "jest-junit": {
    "suiteName": "Detox E2E tests",
    "outputName": "e2e-junit.xml",
    "ancestorSeparator": " > ",
    "classNameTemplate": "E2E Results.{classname}",
    "titleTemplate": "{classname} > {title}"
  },
  "detox": {
    "test-runner": "jest",
    "runner-config": "e2e/config.js",
    "behavior": {
      "init": {
        "reinstallApp": true,
        "launchApp": true,
        "exposeGlobals": true
      },
      "cleanup": {
        "shutdownDevice": false
      }
    },
    "__session": {
      "server": "ws://localhost:8099",
      "sessionId": "test"
    },
    "artifacts": {
      "plugins": {
        "log": "all",
<<<<<<< HEAD
        "timeline": "all"
=======
        "screenshot": {
          "shouldTakeAutomaticSnapshots": true,
          "takeWhen": {
            "testDone": true
          }
        },
        "timeline": "all",
        "uiHierarchy": "enabled"
>>>>>>> 5768fb3c
      }
    },
    "configurations": {
      "ios.sim.debug": {
        "binaryPath": "ios/build/Build/Products/Debug-iphonesimulator/example.app",
        "build": "set -o pipefail && xcodebuild -workspace ios/example.xcworkspace -UseNewBuildSystem=NO -scheme example_ci -configuration Debug -sdk iphonesimulator -derivedDataPath ios/build -quiet",
        "type": "ios.simulator",
        "device": {
          "type": "iPhone 11 Pro"
        }
      },
      "ios.sim.release": {
        "binaryPath": "ios/build/Build/Products/Release-iphonesimulator/example.app",
        "build": "set -o pipefail && export CODE_SIGNING_REQUIRED=NO && export RCT_NO_LAUNCH_PACKAGER=true && xcodebuild -workspace ios/example.xcworkspace -UseNewBuildSystem=NO -scheme example_ci -configuration Release -sdk iphonesimulator -derivedDataPath ios/build -quiet",
        "type": "ios.simulator",
        "device": {
          "type": "iPhone 11 Pro"
        }
      },
      "ios.none": {
        "binaryPath": "ios",
        "type": "ios.none",
        "device": {
          "type": "iPhone 11 Pro"
        },
        "session": {
          "server": "ws://localhost:8099",
          "sessionId": "com.wix.detox-example"
        }
      },
      "android.emu.debug": {
        "binaryPath": "android/app/build/outputs/apk/fromBin/debug/app-fromBin-debug.apk",
        "utilBinaryPaths": [
          "./cache/test-butler-app.apk"
        ],
        "build": "cd android && ./gradlew assembleFromBinDebug assembleFromBinDebugAndroidTest -DtestBuildType=debug && cd ..",
        "type": "android.emulator",
        "device": {
          "avdName": "Pixel_API_28"
        }
      },
      "android.emu.release": {
        "binaryPath": "android/app/build/outputs/apk/fromBin/release/app-fromBin-release.apk",
        "utilBinaryPaths": [
          "./cache/test-butler-app.apk"
        ],
        "build": "cd android && ./gradlew assembleFromBinRelease assembleFromBinReleaseAndroidTest -DtestBuildType=release && cd ..",
        "type": "android.emulator",
        "device": {
          "avdName": "Pixel_API_28"
        }
      },
      "android.emu.debug.fromSource": {
        "binaryPath": "android/app/build/outputs/apk/fromSource/debug/app-fromSource-debug.apk",
        "utilBinaryPaths": [
          "./cache/test-butler-app.apk"
        ],
        "build": "cd android && ./gradlew assembleFromSourceDebug assembleFromSourceDebugAndroidTest -DtestBuildType=debug && cd ..",
        "type": "android.emulator",
        "device": {
          "avdName": "Pixel_API_28"
        }
      }
    }
  }
}<|MERGE_RESOLUTION|>--- conflicted
+++ resolved
@@ -51,7 +51,7 @@
     "titleTemplate": "{classname} > {title}"
   },
   "detox": {
-    "test-runner": "jest",
+    "test-runner": "nyc jest",
     "runner-config": "e2e/config.js",
     "behavior": {
       "init": {
@@ -70,18 +70,8 @@
     "artifacts": {
       "plugins": {
         "log": "all",
-<<<<<<< HEAD
-        "timeline": "all"
-=======
-        "screenshot": {
-          "shouldTakeAutomaticSnapshots": true,
-          "takeWhen": {
-            "testDone": true
-          }
-        },
         "timeline": "all",
         "uiHierarchy": "enabled"
->>>>>>> 5768fb3c
       }
     },
     "configurations": {
