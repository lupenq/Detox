{
  "name": "detox-test",
<<<<<<< HEAD
  "version": "18.0.0-next.9",
=======
  "version": "17.14.9",
>>>>>>> 29202b88
  "private": true,
  "engines": {
    "node": ">=8.3.0"
  },
  "scripts": {
    "test": ":",
    "postinstall": "node scripts/postinstall.js",
    "start": "react-native start",
    "packager": "react-native start",
    "detox-server": "detox run-server",
    "e2e:ios": "detox test -c ios.sim.release",
    "e2e:android": "detox test -c android.emu.release",
    "e2e:android-debug": "detox test -c android.emu.debug",
    "e2e:ios-ci": "npm run e2e:ios -- --workers 3 --retries 1",
    "e2e:android-ci": "npm run e2e:android -- --workers 3 --retries 1 --headless --jest-report-specs --loglevel verbose",
    "integration": "jest --clearCache && jest unit --config integration/config.js -w 1 .",
    "integration-update-snapshots": "npm run integration -- -u",
    "build:ios": "detox build -c ios.sim.release",
    "build:android": "detox build -c android.emu.release",
    "build:android-debug": "detox build -c android.emu.debug",
    "clean:android": "pushd android && ./gradlew clean && popd",
    "verify-artifacts:ios": "jest ./scripts/verify_artifacts_are_not_missing.ios.test.js --testEnvironment node",
    "verify-artifacts:android": "jest ./scripts/verify_artifacts_are_not_missing.android.test.js --testEnvironment node"
  },
  "dependencies": {
    "@react-native-community/async-storage": "^1.12.0",
    "moment": "^2.24.0",
    "react": "16.11.x",
    "react-native": "0.62.x"
  },
  "devDependencies": {
    "@babel/core": "^7.8.7",
<<<<<<< HEAD
    "detox": "^18.0.0-next.9",
=======
    "detox": "^17.14.9",
>>>>>>> 29202b88
    "express": "^4.15.3",
    "jest": "^26.5.0",
    "jest-circus": "^26.5.2",
    "jest-junit": "^10.0.0",
    "lodash": "^4.14.1",
    "nyc": "^15.1.0",
    "pngjs": "^3.4.0"
  },
  "jest-junit": {
    "suiteName": "Detox E2E tests",
    "outputName": "e2e-junit.xml",
    "ancestorSeparator": " > ",
    "classNameTemplate": "E2E Results.{classname}",
    "titleTemplate": "{classname} > {title}"
  },
  "detox": {
    "test-runner": "nyc jest",
    "runner-config": "e2e/config.js",
    "specs": "e2e/*.test.js",
    "behavior": {
      "init": {
        "launchApp": true,
        "exposeGlobals": true
      },
      "cleanup": {
        "shutdownDevice": false
      }
    },
    "__session": {
      "server": "ws://localhost:8099",
      "sessionId": "test"
    },
    "artifacts": {
      "plugins": {
        "log": "all",
        "screenshot": {
          "shouldTakeAutomaticSnapshots": true,
          "takeWhen": {}
        },
        "timeline": "all",
        "uiHierarchy": "enabled"
      }
    },
    "configurations": {
      "ios.sim.debug": {
        "binaryPath": "ios/build/Build/Products/Debug-iphonesimulator/example.app",
        "build": "set -o pipefail && xcodebuild -workspace ios/example.xcworkspace -UseNewBuildSystem=NO -scheme example_ci -configuration Debug -sdk iphonesimulator -derivedDataPath ios/build -quiet",
        "type": "ios.simulator",
        "device": {
          "type": "iPhone 12 Pro Max"
        }
      },
      "ios.sim.release": {
        "binaryPath": "ios/build/Build/Products/Release-iphonesimulator/example.app",
        "build": "set -o pipefail && export CODE_SIGNING_REQUIRED=NO && export RCT_NO_LAUNCH_PACKAGER=true && xcodebuild -workspace ios/example.xcworkspace -UseNewBuildSystem=NO -scheme example_ci -configuration Release -sdk iphonesimulator -derivedDataPath ios/build -quiet",
        "type": "ios.simulator",
        "device": {
          "type": "iPhone 12 Pro Max"
        },
        "session": {
          "debugSynchronization": 3000
        }
      },
      "ios.none": {
        "binaryPath": "ios",
        "type": "ios.none",
        "device": {
          "type": "iPhone 12 Pro Max"
        },
        "session": {
          "server": "ws://localhost:8099",
          "sessionId": "com.wix.detox-example"
        }
      },
      "ios.manual": {
        "type": "ios.simulator",
        "binaryPath": "ios/build/Build/Products/Debug-iphonesimulator/example.app",
        "artifacts": false,
        "behavior": {
          "launchApp": "manual"
        },
        "device": {
          "type": "iPhone 11 Pro"
        },
        "session": {
          "autoStart": true,
          "server": "ws://localhost:8099",
          "sessionId": "com.wix.detox-example"
        }
      },
      "android.manual": {
        "binaryPath": "android/app/build/outputs/apk/fromBin/debug/app-fromBin-debug.apk",
        "build": ":",
        "type": "android.emulator",
        "artifacts": false,
        "device": {
          "avdName": "Pixel_API_28"
        },
        "behavior": {
          "launchApp": "manual"
        },
        "session": {
          "autoStart": true,
          "server": "ws://localhost:8099",
          "sessionId": "test"
        }
      },
      "android.emu.debug": {
        "binaryPath": "android/app/build/outputs/apk/fromBin/debug/app-fromBin-debug.apk",
        "utilBinaryPaths": [
          "./cache/test-butler-app.apk"
        ],
        "build": "cd android && ./gradlew assembleFromBinDebug assembleFromBinDebugAndroidTest -DtestBuildType=debug && cd ..",
        "type": "android.emulator",
        "device": {
          "avdName": "Pixel_API_28"
        }
      },
      "android.emu.release": {
        "binaryPath": "android/app/build/outputs/apk/fromBin/release/app-fromBin-release.apk",
        "utilBinaryPaths": [
          "./cache/test-butler-app.apk"
        ],
        "build": "cd android && ./gradlew assembleFromBinRelease assembleFromBinReleaseAndroidTest -DtestBuildType=release && cd ..",
        "type": "android.emulator",
        "device": {
          "avdName": "Pixel_API_28"
        }
      },
      "android.genycloud.release": {
        "binaryPath": "android/app/build/outputs/apk/fromBin/release/app-fromBin-release.apk",
        "build": "cd android && ./gradlew assembleFromBinRelease assembleFromBinReleaseAndroidTest -DtestBuildType=release && cd ..",
        "type": "android.genycloud",
        "device": {
          "recipeUUID": "a50a71d6-da90-4c67-bdfa-5b602b0bbd15"
        }
      },
      "android.genycloud.release2": {
        "binaryPath": "android/app/build/outputs/apk/fromBin/release/app-fromBin-release.apk",
        "build": "cd android && ./gradlew assembleFromBinRelease assembleFromBinReleaseAndroidTest -DtestBuildType=release && cd ..",
        "type": "android.genycloud",
        "device": {
          "recipeName": "Detox_Pixel_API_29"
        }
      },
      "android.emu.debug.fromSource": {
        "binaryPath": "android/app/build/outputs/apk/fromSource/debug/app-fromSource-debug.apk",
        "utilBinaryPaths": [
          "./cache/test-butler-app.apk"
        ],
        "build": "cd android && ./gradlew assembleFromSourceDebug assembleFromSourceDebugAndroidTest -DtestBuildType=debug && cd ..",
        "type": "android.emulator",
        "device": {
          "avdName": "Pixel_API_28"
        }
      },
      "stub": {
        "type": "./integration/stub",
        "name": "integration-stub",
        "device": {
          "integ": "stub"
        }
      }
    }
  }
}<|MERGE_RESOLUTION|>--- conflicted
+++ resolved
@@ -1,10 +1,6 @@
 {
   "name": "detox-test",
-<<<<<<< HEAD
   "version": "18.0.0-next.9",
-=======
-  "version": "17.14.9",
->>>>>>> 29202b88
   "private": true,
   "engines": {
     "node": ">=8.3.0"
@@ -37,11 +33,7 @@
   },
   "devDependencies": {
     "@babel/core": "^7.8.7",
-<<<<<<< HEAD
     "detox": "^18.0.0-next.9",
-=======
-    "detox": "^17.14.9",
->>>>>>> 29202b88
     "express": "^4.15.3",
     "jest": "^26.5.0",
     "jest-circus": "^26.5.2",
