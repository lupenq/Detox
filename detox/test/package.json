--- conflicted
+++ resolved
@@ -11,11 +11,7 @@
   "dependencies": {
     "lodash": "^4.14.1",
     "react": "16.0.0-alpha.6",
-<<<<<<< HEAD
-    "react-native": "~0.44.0"
-=======
     "react-native": "0.44.0"
->>>>>>> 1bf8d949
   },
   "devDependencies": {
     "detox": "^5.0.0",
