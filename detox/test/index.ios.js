import React, {Component} from 'react';
import {
  AppRegistry,
  Text,
  View,
  TouchableOpacity,
  PushNotificationIOS
} from 'react-native';
import * as Screens from './src/Screens';

class example extends Component {

  constructor(props) {
    super(props);
    this.state = {
      screen: undefined,
      notification: undefined
    };
  }

  renderScreenButton(title, component) {
    return (
      <TouchableOpacity onPress={() => {
        this.setState({screen: component});
      }}>
        <Text style={{color: 'blue', marginBottom: 20}}>{title}</Text>
      </TouchableOpacity>
    );
  }

  renderAfterPushNotification(text) {
    return (
      <View style={{flex: 1, paddingTop: 20, justifyContent: 'center', alignItems: 'center'}}>
        <Text style={{fontSize: 25}}>
          {text}
        </Text>
      </View>
    );
  }

  async componentDidMount() {
    const result = await PushNotificationIOS.getInitialNotification();
    if (result) {
      this.setState({notification: result.getAlert().title});
    }
  }

  componentWillMount() {
    PushNotificationIOS.addEventListener('notification', (notification) => this._onNotification(notification));
    PushNotificationIOS.addEventListener('localNotification', (notification) => this._onNotification(notification));
  }

  render() {
    if (this.state.notification) {
      return this.renderAfterPushNotification(this.state.notification);
    }

    if (!this.state.screen) {
      return (
        <View style={{flex: 1, paddingTop: 20, justifyContent: 'center', alignItems: 'center'}}>
          <Text style={{fontSize: 20, marginBottom: 30}}>
            Choose a test
          </Text>
          {this.renderScreenButton('Sanity', Screens.SanityScreen)}
          {this.renderScreenButton('Matchers', Screens.MatchersScreen)}
          {this.renderScreenButton('Actions', Screens.ActionsScreen)}
          {this.renderScreenButton('Assertions', Screens.AssertionsScreen)}
          {this.renderScreenButton('WaitFor', Screens.WaitForScreen)}
          {this.renderScreenButton('Stress', Screens.StressScreen)}
          {this.renderScreenButton('Switch Root', Screens.SwitchRootScreen)}
          {this.renderScreenButton('Timeouts', Screens.TimeoutsScreen)}
          {this.renderScreenButton('Orientation', Screens.Orientation)}
<<<<<<< HEAD
          {this.renderScreenButton('Animations', Screens.AnimationsScreen)}
=======
          {this.renderScreenButton('Network', Screens.NetworkScreen)}
>>>>>>> 4020d24b
        </View>
      );
    }
    const Screen = this.state.screen;
    return (
      <Screen />
    );
  }

  _onNotification(notification) {
    this.setState({notification: notification.getAlert()});
  }
}

AppRegistry.registerComponent('example', () => example);<|MERGE_RESOLUTION|>--- conflicted
+++ resolved
@@ -70,11 +70,8 @@
           {this.renderScreenButton('Switch Root', Screens.SwitchRootScreen)}
           {this.renderScreenButton('Timeouts', Screens.TimeoutsScreen)}
           {this.renderScreenButton('Orientation', Screens.Orientation)}
-<<<<<<< HEAD
+          {this.renderScreenButton('Network', Screens.NetworkScreen)}
           {this.renderScreenButton('Animations', Screens.AnimationsScreen)}
-=======
-          {this.renderScreenButton('Network', Screens.NetworkScreen)}
->>>>>>> 4020d24b
         </View>
       );
     }
