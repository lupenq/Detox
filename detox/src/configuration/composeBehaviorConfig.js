--- conflicted
+++ resolved
@@ -14,38 +14,15 @@
       userParams && {
         init: {
           exposeGlobals: userParams.initGlobals,
-          launchApp: userParams.launchApp,
           reinstallApp: negateDefined(userParams.reuse),
         },
       },
-<<<<<<< HEAD
-    },
-    userParams && {
-      init: {
-        exposeGlobals: userParams.initGlobals,
-        reinstallApp: negateDefined(userParams.reuse),
-      },
-    },
-    deviceConfig.behavior,
-    detoxConfig.behavior,
-    {
-      init: {
-        exposeGlobals: true,
-        reinstallApp: true,
-      },
-      cleanup: {
-        shutdownDevice: false,
-      },
-    }
-  );
-=======
       deviceConfig.behavior,
       detoxConfig.behavior,
       {
         init: {
           exposeGlobals: true,
           reinstallApp: undefined,
-          launchApp: true,
         },
         launchApp: 'auto',
         cleanup: {
@@ -59,7 +36,6 @@
       }
     })
     .value();
->>>>>>> 29202b88
 }
 
 function negateDefined(x) {
