const _ = require('lodash');
const AsyncWebSocket = require('./AsyncWebSocket');
const actions = require('./actions/actions');
const argparse = require('../utils/argparse');
const log = require('../utils/logger').child({ __filename });

class Client {
  constructor(config) {
    this.isConnected = false;
    this.configuration = config;
    this.ws = new AsyncWebSocket(config.server);
    this.slowInvocationStatusHandler = null;
    this.slowInvocationTimeout = argparse.getArgValue('debug-synchronization');
    this.successfulTestRun = true; // flag for cleanup
    this.pandingAppCrash;

    this.setActionListener(new actions.AppWillTerminateWithError(), (response) => {
      this.pandingAppCrash = response.params.errorDetails;
      this.ws.rejectAll(this.pandingAppCrash);
    });
  }

  async connect() {
    await this.ws.open();
    await this.sendAction(new actions.Login(this.configuration.sessionId));
  }

  async reloadReactNative() {
    await this.sendAction(new actions.ReloadReactNative());
  }

  async waitUntilReady() {
    await this.sendAction(new actions.Ready());
    this.isConnected = true;
  }

  async waitForBackground() {
    await this.sendAction(new actions.WaitForBackground());
  }

  async waitForActive() {
    await this.sendAction(new actions.WaitForActive());
  }

  async cleanup() {
    clearTimeout(this.slowInvocationStatusHandler);
    if (this.isConnected && !this.pandingAppCrash) {
      if(this.ws.isOpen()) {
        await this.sendAction(new actions.Cleanup(this.successfulTestRun));
      }
      this.isConnected = false;
    }

    if (this.ws.isOpen()) {
      await this.ws.close();
    }
  }

  async currentStatus() {
    await this.sendAction(new actions.CurrentStatus());
  }

  async shake() {
    await this.sendAction(new actions.Shake());
  }

<<<<<<< HEAD
  async setOrientation(orientation) {
    await this.sendAction(new actions.SetOrientation(orientation));
  }

  async startInstrumentsRecording({ recordingPath }) {
=======
  async startInstrumentsRecording({ recordingPath, samplingInterval }) {
>>>>>>> 600f3202
    await this.sendAction(new actions.SetInstrumentsRecordingState({
      recordingPath, samplingInterval
    }));
  }

  async stopInstrumentsRecording() {
    await this.sendAction(new actions.SetInstrumentsRecordingState());
  }

  async deliverPayload(params) {
    await this.sendAction(new actions.DeliverPayload(params));
  }

  async execute(invocation) {
    if (typeof invocation === 'function') {
      invocation = invocation();
    }

    if (this.slowInvocationTimeout) {
      this.slowInvocationStatusHandler = this.slowInvocationStatus();
    }

    // when this test run fails, we want a stack trace from up here where the
    // $callee is still available, and not inside the catch block where it isn't
    const potentialError = new Error();

    let stackArray = potentialError.stack.split('\n');
    let newStack = 'Error:\n';
    let i = 1; //First line is "Error:\n"
    for(; i < stackArray.length; i++) {
      if(!stackArray[i].includes('detox/src')) {
        break;
      }
    }
    for(; i < stackArray.length; i++) {
      newStack += stackArray[i] + "\n";
    }
    potentialError.stack = newStack;

    try {
      return await this.sendAction(new actions.Invoke(invocation));
    } catch (err) {
      this.successfulTestRun = false;

      potentialError.message = _.isError(err) ? err.message : String(err);
      throw potentialError;
    } finally {
      clearTimeout(this.slowInvocationStatusHandler);
    }
  }

  getPendingCrashAndReset() {
    const crash = this.pandingAppCrash;
    this.pandingAppCrash = undefined;

    return crash;
  }

  setNonresponsivenessListener(clientCallback) {
    this.setActionListener(new actions.AppNonresponsive(), (event) => clientCallback(event.params));
  }

  setActionListener(action, clientCallback) {
    this.ws.setEventCallback(action.messageId, (response) => {
      const parsedResponse = JSON.parse(response);
      action.handle(parsedResponse);

      /* istanbul ignore next */
      if (clientCallback) {
        clientCallback(parsedResponse);
      }
    });
  }

  async sendAction(action) {
    const response = await this.ws.send(action, action.messageId);
    const parsedResponse = JSON.parse(response);
    return await action.handle(parsedResponse);
  }

  slowInvocationStatus() {
    return setTimeout(async () => {
      if (this.ws.isOpen()) {
        const status = await this.currentStatus();
        this.slowInvocationStatusHandler = this.slowInvocationStatus();
      }
    }, this.slowInvocationTimeout);
  }

  dumpPendingRequests({testName} = {}) {
    const messages = _.values(this.ws.inFlightPromises)
      .map(p => p.message)
      .filter(m => m.type !== 'currentStatus');

    if (_.isEmpty(messages)) {
      return;
    }

    let dump = 'App has not responded to the network requests below:';
    for (const msg of messages) {
      dump += `\n  (id = ${msg.messageId}) ${msg.type}: ${JSON.stringify(msg.params)}`;
    }

    const notice = testName
      ? `That might be the reason why the test "${testName}" has timed out.`
      : `Unresponded network requests might result in timeout errors in Detox tests.`;

    dump += `\n\n${notice}\n`;

    log.warn({ event: 'PENDING_REQUESTS'}, dump);
    this.ws.resetInFlightPromises();
  }
}

module.exports = Client;<|MERGE_RESOLUTION|>--- conflicted
+++ resolved
@@ -64,15 +64,11 @@
     await this.sendAction(new actions.Shake());
   }
 
-<<<<<<< HEAD
   async setOrientation(orientation) {
     await this.sendAction(new actions.SetOrientation(orientation));
   }
 
-  async startInstrumentsRecording({ recordingPath }) {
-=======
   async startInstrumentsRecording({ recordingPath, samplingInterval }) {
->>>>>>> 600f3202
     await this.sendAction(new actions.SetInstrumentsRecordingState({
       recordingPath, samplingInterval
     }));
