const funpermaproxy = require('funpermaproxy');
const Detox = require('./Detox');
const DetoxConstants = require('./DetoxConstants');
const configuration = require('./configuration');
const logger = require('./utils/logger');
const log = logger.child({ __filename });
const { trace, traceCall } = require('./utils/trace');

const _detox = Symbol('detox');
const _shouldLogInitError = Symbol('shouldLogInitError');

class DetoxExportWrapper {
  constructor() {
    this[_detox] = Detox.none;
    this[_shouldLogInitError] = true;

    this.init = this.init.bind(this);
    this.cleanup = this.cleanup.bind(this);

    this.DetoxConstants = DetoxConstants;

    this._definePassthroughMethod('beforeEach');
    this._definePassthroughMethod('afterEach');
    this._definePassthroughMethod('suiteStart');
    this._definePassthroughMethod('suiteEnd');

    this._definePassthroughMethod('element');
    this._definePassthroughMethod('expect');
    this._definePassthroughMethod('waitFor');

    this._defineProxy('by');
    this._defineProxy('device');
<<<<<<< HEAD
    this._defineProxy('web');
=======

    this.trace = trace;
    this.traceCall = traceCall;
>>>>>>> c243ca17
  }

  async init(configOverride, userParams) {
    let configError, exposeGlobals, resolvedConfig;

    trace.init();
    logger.reinitialize(Detox.global);

    try {
      resolvedConfig = await configuration.composeDetoxConfig({
        override: configOverride,
        userParams,
      });

      exposeGlobals = resolvedConfig.behaviorConfig.init.exposeGlobals;
    } catch (err) {
      configError = err;
      exposeGlobals = true;
    }

    try {
      if (exposeGlobals) {
        Detox.none.initContext(Detox.global);
      }

      if (configError) {
        throw configError;
      }

      this[_detox] = new Detox(resolvedConfig);
      await traceCall('detoxInit', () => this[_detox].init());
      Detox.none.setError(null);

      return this[_detox];
    } catch (err) {
      if (this[_shouldLogInitError]) {
        log.error({ event: 'DETOX_INIT_ERROR' }, '\n', err);
      }

      Detox.none.setError(err);
      throw err;
    }
  }

  async cleanup() {
    Detox.none.cleanupContext(Detox.global);

    if (this[_detox] !== Detox.none) {
      await this[_detox].cleanup();
      this[_detox] = Detox.none;
    }
  }

  _definePassthroughMethod(name) {
    this[name] = (...args) => {
      return this[_detox][name](...args);
    };
  }

  _defineProxy(name) {
    this[name] = funpermaproxy(() => this[_detox][name]);
  }

  /** Use for test runners with sandboxed global */
  _setGlobal(global) {
    Detox.global = global;
    return this;
  }

  /** @internal */
  _suppressLoggingInitErrors() {
    this[_shouldLogInitError] = false;
    return this;
  }
}

DetoxExportWrapper.prototype.globalCleanup = async function() {
  try {
    // TODO For the next consumer, need to come up with some kind of infra-code to allow for dynamic registration of cleanup-callbacks.
    const GenyCloudDriver = require('./devices/drivers/android/genycloud/GenyCloudDriver');
    await GenyCloudDriver.globalCleanup();
  } catch (error) {
    log.warn({ event: 'GLOBAL_CLEANUP' }, 'An error occurred trying to shut down Genymotion-cloud emulator instances!', error);
  }
}

module.exports = DetoxExportWrapper;<|MERGE_RESOLUTION|>--- conflicted
+++ resolved
@@ -30,13 +30,10 @@
 
     this._defineProxy('by');
     this._defineProxy('device');
-<<<<<<< HEAD
     this._defineProxy('web');
-=======
 
     this.trace = trace;
     this.traceCall = traceCall;
->>>>>>> c243ca17
   }
 
   async init(configOverride, userParams) {
