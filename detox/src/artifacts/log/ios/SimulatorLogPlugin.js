const tempfile = require('tempfile');
const LogArtifactPlugin = require('../LogArtifactPlugin');
const SimulatorLogRecording = require('./SimulatorLogRecording');

class SimulatorLogPlugin extends LogArtifactPlugin {
  constructor(config) {
    super(config);

    this.appleSimUtils = config.appleSimUtils;
  }

  createStartupRecording() {
    return this._createRecording(true);
  }

  createTestRecording() {
    return this._createRecording(false);
  }

  async onBeforeResetDevice() {
    if (this.currentRecording) {
      await this.currentRecording.stop();
    }
  }

  async onRelaunchApp() {
<<<<<<< HEAD
    if (this.currentRecording) {
      await this.currentRecording.restart();
    }
=======
    await this.currentRecording.start();
>>>>>>> 03c7c3f2
  }

  _createRecording(readFromBeginning) {
    const udid = this.api.getDeviceId();
    const { stdout, stderr } = this.appleSimUtils.getLogsPaths(udid);

    return new SimulatorLogRecording({
      temporaryLogPath: tempfile('.log'),
      logStderr: stderr,
      logStdout: stdout,
      readFromBeginning,
    });
  }
}

module.exports = SimulatorLogPlugin;<|MERGE_RESOLUTION|>--- conflicted
+++ resolved
@@ -24,13 +24,9 @@
   }
 
   async onRelaunchApp() {
-<<<<<<< HEAD
     if (this.currentRecording) {
-      await this.currentRecording.restart();
+      await this.currentRecording.start();
     }
-=======
-    await this.currentRecording.start();
->>>>>>> 03c7c3f2
   }
 
   _createRecording(readFromBeginning) {
