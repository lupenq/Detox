--- conflicted
+++ resolved
@@ -1,11 +1,7 @@
 {
   "name": "detox",
   "description": "E2E tests and automation for mobile",
-<<<<<<< HEAD
   "version": "18.0.0-next.3",
-=======
-  "version": "17.12.0",
->>>>>>> 5c843a68
   "bin": {
     "detox": "local-cli/cli.js"
   },
