--- conflicted
+++ resolved
@@ -4,11 +4,7 @@
 const log = require('../src/utils/logger').child({ __filename });
 
 module.exports.command = 'clean-framework-cache';
-<<<<<<< HEAD
-module.exports.desc = "Delete all compiled framework binaries from ~/Library/Detox, they will be rebuilt on 'npm install' or when running 'build-framework-cache'. (macOS only)";
-=======
 module.exports.desc = "Deletes all Detox cached frameworks from ~/Library/Detox. Cached framework can be rebuilt using the 'build-framework-cache' command. (macOS only)";
->>>>>>> 7f36b6a0
 
 module.exports.handler = async function cleanFrameworkCache() {
   if (os.platform() === 'darwin') {
