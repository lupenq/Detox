--- conflicted
+++ resolved
@@ -4,11 +4,7 @@
 const log = require('../src/utils/logger').child({ __filename });
 
 module.exports.command = 'build-framework-cache';
-<<<<<<< HEAD
-module.exports.desc = 'Build Detox.framework to ~/Library/Detox. The framework cache is specific for each combination of Xcode and Detox versions. (macOS only)';
-=======
 module.exports.desc = 'Builds a cached Detox framework for the current environment in ~/Library/Detox. The cached framework is unique for each combination of Xcode and Detox version. (macOS only)';
->>>>>>> 7f36b6a0
 
 module.exports.handler = async function buildFrameworkCache() {
   if (os.platform() === 'darwin') {
