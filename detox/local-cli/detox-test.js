#!/usr/bin/env node

const program = require('commander');
const path = require('path');
const cp = require('child_process');
const _ = require('lodash');
const DetoxConfigError = require('../src/errors/DetoxConfigError');
const config = require(path.join(process.cwd(), 'package.json')).detox;

program
  .option('-o, --runner-config [config]',
    `Test runner config file, defaults to e2e/mocha.opts for mocha and e2e/config.json' for jest`)
  .option('-s, --specs [relativePath]',
    `Root of test folder`)
  .option('-l, --loglevel [value]',
    'info, debug, verbose, silly, wss')
  .option('-c, --configuration [device configuration]',
    'Select a device configuration from your defined configurations, if not supplied, and there\'s only one configuration, detox will default to it', getDefaultConfiguration())
  .option('-r, --reuse',
    'Reuse existing installed app (do not delete and re-install) for a faster run.')
  .option('-u, --cleanup',
    'Shutdown simulator when test is over, useful for CI scripts, to make sure detox exists cleanly with no residue')
  .option('-d, --debug-synchronization [value]',
    'When an action/expectation takes a significant amount of time use this option to print device synchronization status.'
    + 'The status will be printed if the action takes more than [value]ms to complete')
  .option('-a, --artifacts-location [path]',
    'Artifacts (logs, screenshots, etc) root directory.', 'artifacts')
  .option('--record-logs [failing|all|none]',
    'Save logs during each test to artifacts directory. Pass "failing" to save logs of failing tests only.', 'none')
  .option('--take-screenshots [failing|all|none]',
    'Save screenshots before and after each test to artifacts directory. Pass "failing" to save screenshots of failing tests only.', 'none')
  .option('--record-videos [failing|all|none]',
    'Save screen recordings of each test to artifacts directory. Pass "failing" to save recordings of failing tests only.', 'none')
  .option('-p, --platform [ios/android]',
    '[DEPRECATED], platform is deduced automatically. Run platform specific tests. Runs tests with invert grep on \':platform:\', '
    + 'e.g test with substring \':ios:\' in its name will not run when passing \'--platform android\'')
  .option('-f, --file [path]',
    'Specify test file to run')
  .option('-H, --headless',
    '[Android Only] Launch Emulator in headless mode. Useful when running on CI.')
  .parse(process.argv);

if (program.configuration) {
  if (!config.configurations[program.configuration]) {
    throw new DetoxConfigError(`Cannot determine configuration '${program.configuration}'. 
    Available configurations: ${_.keys(config.configurations).join(', ')}`);
  }
} else if (!program.configuration) {
  throw new DetoxConfigError(`Cannot determine which configuration to use. 
  Use --configuration to choose one of the following: ${_.keys(config.configurations).join(', ')}`);
}

const testFolder = getConfigFor(['file', 'specs'], 'e2e');
const runner = getConfigFor(['testRunner'], 'mocha');
const runnerConfig = getConfigFor(['runnerConfig'], getDefaultRunnerConfig());
const platform = (config.configurations[program.configuration].type).split('.')[0];

run();


if (typeof program.debugSynchronization === "boolean") {
  program.debugSynchronization = 3000;
}

function run() {
  switch (runner) {
    case 'mocha':
      runMocha();
      break;
    case 'jest':
      runJest();
      break;
    default:
      throw new Error(`${runner} is not supported in detox cli tools. You can still run your tests with the runner's own cli tool`);
  }
}

function getConfigFor(keys, fallback) {
  for (let i = 0; i < keys.length; i++) {
    const key = keys[i];
    const keyKebabCase = camelToKebabCase(key);
    const result = program[key] || config[key] || config[keyKebabCase];
    if (result) return result;
  }

  return fallback;
}

function camelToKebabCase(string) {
  return string.replace(/([a-z])([A-Z])/g, '$1-$2').toLowerCase();
}

function runMocha() {
  const loglevel = program.loglevel ? `--loglevel ${program.loglevel}` : '';
  const configuration = program.configuration ? `--configuration ${program.configuration}` : '';
  const cleanup = program.cleanup ? `--cleanup` : '';
  const reuse = program.reuse ? `--reuse` : '';
  const artifactsLocation = program.artifactsLocation ? `--artifacts-location ${program.artifactsLocation}` : '';
  const configFile = runnerConfig ? `--opts ${runnerConfig}` : '';
  const platformString = platform ? `--grep ${getPlatformSpecificString(platform)} --invert` : '';
  const logs = program.recordLogs ? `--record-logs ${program.recordLogs}` : '';
  const screenshots = program.takeScreenshots ? `--take-screenshots ${program.takeScreenshots}` : '';
  const videos = program.recordVideos ? `--record-videos ${program.recordVideos}` : '';
  const headless = program.headless ? `--headless` : '';

  const debugSynchronization = program.debugSynchronization ? `--debug-synchronization ${program.debugSynchronization}` : '';
<<<<<<< HEAD
  const command = `node_modules/.bin/mocha ${testFolder} ${configFile} ${configuration} ${loglevel} ${cleanup} ` +
    `${reuse} ${debugSynchronization} ${platformString} ${headless} ` +
    `${logs} ${screenshots} ${videos} ${artifactsLocation}`;
=======
  const binPath = path.join('node_modules', '.bin', 'mocha');
  const command = `${binPath} ${testFolder} ${configFile} ${configuration} ${loglevel} ${cleanup} ${reuse} ${debugSynchronization} ${platformString} ${artifactsLocation} ${headless}`;
>>>>>>> cde5fd3a

  console.log(command);
  cp.execSync(command, {stdio: 'inherit'});
}

function runJest() {
  const configFile = runnerConfig ? `--config=${runnerConfig}` : '';
  const platform = program.platform ? `--testNamePattern='^((?!${getPlatformSpecificString(program.platform)}).)*$'` : '';
  const binPath = path.join('node_modules', '.bin', 'jest');
  const platformString = platform ? `--testNamePattern='^((?!${getPlatformSpecificString(platform)}).)*$'` : '';
  const command = `${binPath} ${testFolder} ${configFile} --runInBand ${platformString}`;
  console.log(command);
  cp.execSync(command, {
    stdio: 'inherit',
    env: Object.assign({}, process.env, {
      configuration: program.configuration,
      loglevel: program.loglevel,
      cleanup: program.cleanup,
      reuse: program.reuse,
      debugSynchronization: program.debugSynchronization,
      artifactsLocation: program.artifactsLocation,
      recordLogs: program.recordLogs,
      takeScreenshots: program.takeScreenshots,
      recordVideos: program.recordVideos,
      headless: program.headless
    })
  });
}

function getDefaultRunnerConfig() {
  let defaultConfig;
  switch (runner) {
    case 'mocha':
      defaultConfig = 'e2e/mocha.opts';
      break;
    case 'jest':
      defaultConfig = 'e2e/config.json';
      break;
    default:
      console.log(`Missing 'runner-config' value in detox config in package.json, using '${defaultConfig}' as default for ${runner}`);
  }

  return defaultConfig;
}

function getPlatformSpecificString(platform) {
  let platformRevertString;
  if (platform === 'ios') {
    platformRevertString = ':android:';
  } else if (platform === 'android') {
    platformRevertString = ':ios:';
  }

  return platformRevertString;
}

function getDefaultConfiguration() {
  if (_.size(config.configurations) === 1) {
    return _.keys(config.configurations)[0];
  }
}<|MERGE_RESOLUTION|>--- conflicted
+++ resolved
@@ -104,14 +104,10 @@
   const headless = program.headless ? `--headless` : '';
 
   const debugSynchronization = program.debugSynchronization ? `--debug-synchronization ${program.debugSynchronization}` : '';
-<<<<<<< HEAD
-  const command = `node_modules/.bin/mocha ${testFolder} ${configFile} ${configuration} ${loglevel} ${cleanup} ` +
+  const binPath = path.join('node_modules', '.bin', 'mocha');
+  const command = `${binPath} ${testFolder} ${configFile} ${configuration} ${loglevel} ${cleanup} ` +
     `${reuse} ${debugSynchronization} ${platformString} ${headless} ` +
     `${logs} ${screenshots} ${videos} ${artifactsLocation}`;
-=======
-  const binPath = path.join('node_modules', '.bin', 'mocha');
-  const command = `${binPath} ${testFolder} ${configFile} ${configuration} ${loglevel} ${cleanup} ${reuse} ${debugSynchronization} ${platformString} ${artifactsLocation} ${headless}`;
->>>>>>> cde5fd3a
 
   console.log(command);
   cp.execSync(command, {stdio: 'inherit'});
