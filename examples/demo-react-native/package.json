--- conflicted
+++ resolved
@@ -24,15 +24,10 @@
     "tslib": "^2.0.3"
   },
   "devDependencies": {
-<<<<<<< HEAD
     "@types/mocha": "^8.2.0",
-    "detox": "^18.0.0",
+    "detox": "^18.0.3",
     "mocha": "^6.1.3",
     "ts-node": "^9.1.1",
     "typescript": "^4.1.3"
-=======
-    "detox": "^18.0.3",
-    "mocha": "^6.1.3"
->>>>>>> acb6b633
   }
 }