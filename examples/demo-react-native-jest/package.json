--- conflicted
+++ resolved
@@ -9,12 +9,8 @@
     "test:android-release-ci": "detox test --configuration android.emu.release -l verbose --workers 2 --headless --record-logs all --take-screenshots all"
   },
   "devDependencies": {
-<<<<<<< HEAD
     "@types/jest": "^26.0.19",
-    "detox": "^18.0.0",
-=======
     "detox": "^18.0.3",
->>>>>>> acb6b633
     "jest": "^26.5.0",
     "jest-circus": "^26.5.2",
     "sanitize-filename": "^1.6.1",
