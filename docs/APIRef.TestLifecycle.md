# Test Lifecycle

Detox is test runner independent, and we encourage you to choose your own test runner, but for the sake of demonstration we will use `mocha`'s syntax.

## Initial Setup

<<<<<<< HEAD
The setup phase happens inside `detox.init()`. This is the phase where detox reads its configuration, starts a server, loads its expection library and starts a simulator.
=======
### Initial Setup
The setup phase happens inside `detox.init()`.
This is the phase where detox reads its configuration, starts a server, loads its expection library and starts a simulator.
>>>>>>> 600f3202

```js
before(async () => {
  await detox.init();
});
```

Of course, you can add any of your initilizations in this phase.

## Before and After Each Test

Despite being a recent and *still* an optional formation, `detox.beforeEach` and `detox.afterEach` lifecycle functions are **highly** recommended to be called in your test setups.

The newer features (including test artifacts: video recordings, screenshots, logs) are not expected to work without those calls.

> **BREAKING CHANGE:** Signatures of `detox.beforeEach()` and `detox.afterEach()` used to be `(string, string, TestStatus)`, but in the new Detox version they expect an object like:  
 `{ title: string; fullName: string; status: "running" | "passed" | "failed"; }`.  

> **TIP**: This API is still apt to change in future, thus to minimize the risks, you are encouraged to switch to the built-in adapters for `mocha` and `jest` like in examples here: [mocha adapter example](/examples/demo-react-native/e2e/init.js), [jest adapter example](/examples/demo-react-native-jest/e2e/init.js).

If nevertheless you use another test runner with Detox (not `mocha` and not `jest`), then you have to implement a logic similar to the one below. Futurewise, consider refactoring it to an adapter and sharing with Detox project (e.g. adapter for `ava.js` or `tape`):

```js
let testSummary;

beforeEach(async function () {
  testSummary = {
    title: this.currentTest.title,
    fullName: this.currentTest.fullTitle(),
    status: 'running',
  };

 await detox.beforeEach(testSummary);
});

afterEach(async function () {
  testSummary.status = this.currentTest.state || 'failed';
  await detox.afterEach(testSummary);
});
```

## Teardown

The cleanup phase should happen after all the tests have finished, can be initiated using `detox.cleanup()`. This is the phase where detox server shuts down. The simulator will also shut itself down if `--cleanup` flag is added to `detox test`

```js
after(async () => {
  await detox.cleanup();
});
```

## Repeating Setup For All Tests

A good practice for testing in general is to have decoupled tests, meaning that each test has the same starting point, and the tests can run in any order and still produce the same results. We strongly encourage either restarting your application or restart react-native (if your application is built with it).

##### Reloading React Native

```js
  beforeEach(async () => {
    await device.reloadReactNative();
  });
```

##### Relaunching the Entire App

```js
  beforeEach(async () => {
    await device.launchApp({newInstance: true});
  });
```<|MERGE_RESOLUTION|>--- conflicted
+++ resolved
@@ -4,13 +4,8 @@
 
 ## Initial Setup
 
-<<<<<<< HEAD
-The setup phase happens inside `detox.init()`. This is the phase where detox reads its configuration, starts a server, loads its expection library and starts a simulator.
-=======
-### Initial Setup
 The setup phase happens inside `detox.init()`.
 This is the phase where detox reads its configuration, starts a server, loads its expection library and starts a simulator.
->>>>>>> 600f3202
 
 ```js
 before(async () => {
