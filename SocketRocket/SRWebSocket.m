--- conflicted
+++ resolved
@@ -1458,26 +1458,14 @@
                     [self _scheduleCleanup];
                 }
 
-<<<<<<< HEAD
                 if (!_sentClose && !_failed) {
                     _sentClose = YES;
                     // If we get closed in this state it's probably not clean because we should be sending this when we send messages
                     [self _performDelegateBlock:^{
                         if ([self.delegate respondsToSelector:@selector(webSocket:didCloseWithCode:reason:wasClean:)]) {
-                            [self.delegate webSocket:self didCloseWithCode:0 reason:@"Stream end encountered" wasClean:NO];
+                            [self.delegate webSocket:self didCloseWithCode:SRStatusCodeGoingAway reason:@"Stream end encountered" wasClean:NO];
                         }
                     }];
-=======
-                    if (!_sentClose && !_failed) {
-                        _sentClose = YES;
-                        // If we get closed in this state it's probably not clean because we should be sending this when we send messages
-                        [self _performDelegateBlock:^{
-                            if ([self.delegate respondsToSelector:@selector(webSocket:didCloseWithCode:reason:wasClean:)]) {
-                                [self.delegate webSocket:self didCloseWithCode:SRStatusCodeGoingAway reason:@"Stream end encountered" wasClean:NO];
-                            }
-                        }];
-                    }
->>>>>>> 35a3da2c
                 }
             }
             
