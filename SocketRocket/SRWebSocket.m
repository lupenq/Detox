//
//   Copyright 2012 Square Inc.
//
//   Licensed under the Apache License, Version 2.0 (the "License");
//   you may not use this file except in compliance with the License.
//   You may obtain a copy of the License at
//
//       http://www.apache.org/licenses/LICENSE-2.0
//
//   Unless required by applicable law or agreed to in writing, software
//   distributed under the License is distributed on an "AS IS" BASIS,
//   WITHOUT WARRANTIES OR CONDITIONS OF ANY KIND, either express or implied.
//   See the License for the specific language governing permissions and
//   limitations under the License.
//


#import "SRWebSocket.h"

#if TARGET_OS_IPHONE
#define HAS_ICU
#endif

#ifdef HAS_ICU
#import <unicode/utf8.h>
#endif

#if TARGET_OS_IPHONE
#import <Endian.h>
#else
#import <CoreServices/CoreServices.h>
#endif

#import <CommonCrypto/CommonDigest.h>
#import <Security/SecRandom.h>

#if OS_OBJECT_USE_OBJC_RETAIN_RELEASE
#define sr_dispatch_retain(x)
#define sr_dispatch_release(x)
#define maybe_bridge(x) ((__bridge void *) x)
#else
#define sr_dispatch_retain(x) dispatch_retain(x)
#define sr_dispatch_release(x) dispatch_release(x)
#define maybe_bridge(x) (x)
#endif

#if !__has_feature(objc_arc) 
#error SocketRocket must be compiled with ARC enabled
#endif


typedef enum  {
    SROpCodeTextFrame = 0x1,
    SROpCodeBinaryFrame = 0x2,
    // 3-7 reserved.
    SROpCodeConnectionClose = 0x8,
    SROpCodePing = 0x9,
    SROpCodePong = 0xA,
    // B-F reserved.
} SROpCode;

typedef struct {
    BOOL fin;
//  BOOL rsv1;
//  BOOL rsv2;
//  BOOL rsv3;
    uint8_t opcode;
    BOOL masked;
    uint64_t payload_length;
} frame_header;

static NSString *const SRWebSocketAppendToSecKeyString = @"258EAFA5-E914-47DA-95CA-C5AB0DC85B11";

static inline int32_t validate_dispatch_data_partial_string(NSData *data);
static inline void SRFastLog(NSString *format, ...);

@interface NSData (SRWebSocket)

- (NSString *)stringBySHA1ThenBase64Encoding;

@end


@interface NSString (SRWebSocket)

- (NSString *)stringBySHA1ThenBase64Encoding;

@end


@interface NSURL (SRWebSocket)

// The origin isn't really applicable for a native application.
// So instead, just map ws -> http and wss -> https.
- (NSString *)SR_origin;

@end


@interface _SRRunLoopThread : NSThread

@property (nonatomic, readonly) NSRunLoop *runLoop;

@end


static NSString *newSHA1String(const char *bytes, size_t length) {
    uint8_t md[CC_SHA1_DIGEST_LENGTH];

    assert(length >= 0);
    assert(length <= UINT32_MAX);
    CC_SHA1(bytes, (CC_LONG)length, md);
    
    NSData *data = [NSData dataWithBytes:md length:CC_SHA1_DIGEST_LENGTH];
    
    if ([data respondsToSelector:@selector(base64EncodedStringWithOptions:)]) {
        return [data base64EncodedStringWithOptions:0];
    }

#pragma clang diagnostic push
#pragma clang diagnostic ignored "-Wdeprecated-declarations"
    return [data base64Encoding];
#pragma clang diagnostic pop
}

@implementation NSData (SRWebSocket)

- (NSString *)stringBySHA1ThenBase64Encoding;
{
    return newSHA1String(self.bytes, self.length);
}

@end


@implementation NSString (SRWebSocket)

- (NSString *)stringBySHA1ThenBase64Encoding;
{
    return newSHA1String(self.UTF8String, self.length);
}

@end

NSString *const SRWebSocketErrorDomain = @"SRWebSocketErrorDomain";
NSString *const SRHTTPResponseErrorKey = @"HTTPResponseStatusCode";

// Returns number of bytes consumed. Returning 0 means you didn't match.
// Sends bytes to callback handler;
typedef size_t (^stream_scanner)(NSData *collected_data);

typedef void (^data_callback)(SRWebSocket *webSocket,  NSData *data);

@interface SRIOConsumer : NSObject {
    stream_scanner _scanner;
    data_callback _handler;
    size_t _bytesNeeded;
    BOOL _readToCurrentFrame;
    BOOL _unmaskBytes;
}
@property (nonatomic, copy, readonly) stream_scanner consumer;
@property (nonatomic, copy, readonly) data_callback handler;
@property (nonatomic, assign) size_t bytesNeeded;
@property (nonatomic, assign, readonly) BOOL readToCurrentFrame;
@property (nonatomic, assign, readonly) BOOL unmaskBytes;

@end

// This class is not thread-safe, and is expected to always be run on the same queue.
@interface SRIOConsumerPool : NSObject

- (id)initWithBufferCapacity:(NSUInteger)poolSize;

- (SRIOConsumer *)consumerWithScanner:(stream_scanner)scanner handler:(data_callback)handler bytesNeeded:(size_t)bytesNeeded readToCurrentFrame:(BOOL)readToCurrentFrame unmaskBytes:(BOOL)unmaskBytes;
- (void)returnConsumer:(SRIOConsumer *)consumer;

@end

@interface SRWebSocket ()  <NSStreamDelegate>

@property (nonatomic) SRReadyState readyState;

@property (nonatomic) NSOperationQueue *delegateOperationQueue;
@property (nonatomic) dispatch_queue_t delegateDispatchQueue;

@end


@implementation SRWebSocket {
    NSInteger _webSocketVersion;
    
    NSOperationQueue *_delegateOperationQueue;
    dispatch_queue_t _delegateDispatchQueue;
    
    dispatch_queue_t _workQueue;
    NSMutableArray *_consumers;

    NSInputStream *_inputStream;
    NSOutputStream *_outputStream;
   
    NSMutableData *_readBuffer;
    NSUInteger _readBufferOffset;
 
    NSMutableData *_outputBuffer;
    NSUInteger _outputBufferOffset;

    uint8_t _currentFrameOpcode;
    size_t _currentFrameCount;
    size_t _readOpCount;
    uint32_t _currentStringScanPosition;
    NSMutableData *_currentFrameData;
    
    NSString *_closeReason;
    
    NSString *_secKey;
    NSString *_basicAuthorizationString;
    
    BOOL _pinnedCertFound;
    
    uint8_t _currentReadMaskKey[4];
    size_t _currentReadMaskOffset;

    BOOL _consumerStopped;
    
    BOOL _closeWhenFinishedWriting;
    BOOL _failed;

    BOOL _secure;
    NSURLRequest *_urlRequest;

    
    
    BOOL _sentClose;
    BOOL _didFail;
    int _closeCode;
    
    BOOL _isPumping;
    
    NSMutableSet *_scheduledRunloops;
    
    // We use this to retain ourselves.
    __strong SRWebSocket *_selfRetain;
    
    NSArray *_requestedProtocols;
    SRIOConsumerPool *_consumerPool;
}

@synthesize delegate = _delegate;
@synthesize url = _url;
@synthesize readyState = _readyState;
@synthesize protocol = _protocol;

static __strong NSData *CRLFCRLF;

+ (void)initialize;
{
    CRLFCRLF = [[NSData alloc] initWithBytes:"\r\n\r\n" length:4];
}

- (id)initWithURLRequest:(NSURLRequest *)request protocols:(NSArray *)protocols;
{
    self = [super init];
    if (self) {
        assert(request.URL);
        _url = request.URL;
        _urlRequest = request;
        
        _requestedProtocols = [protocols copy];
        
        [self _SR_commonInit];
    }
    
    return self;
}

- (id)initWithURLRequest:(NSURLRequest *)request;
{
    return [self initWithURLRequest:request protocols:nil];
}

- (id)initWithURL:(NSURL *)url;
{
    return [self initWithURL:url protocols:nil];
}

- (id)initWithURL:(NSURL *)url protocols:(NSArray *)protocols;
{
    NSMutableURLRequest *request = [[NSMutableURLRequest alloc] initWithURL:url];    
    return [self initWithURLRequest:request protocols:protocols];
}

- (void)_SR_commonInit;
{
    
    NSString *scheme = _url.scheme.lowercaseString;
    assert([scheme isEqualToString:@"ws"] || [scheme isEqualToString:@"http"] || [scheme isEqualToString:@"wss"] || [scheme isEqualToString:@"https"]);
    
    if ([scheme isEqualToString:@"wss"] || [scheme isEqualToString:@"https"]) {
        _secure = YES;
    }
    
    _readyState = SR_CONNECTING;
    _consumerStopped = YES;
    _webSocketVersion = 13;
    
    _workQueue = dispatch_queue_create(NULL, DISPATCH_QUEUE_SERIAL);
    
    // Going to set a specific on the queue so we can validate we're on the work queue
    dispatch_queue_set_specific(_workQueue, (__bridge void *)self, maybe_bridge(_workQueue), NULL);
    
    _delegateDispatchQueue = dispatch_get_main_queue();
    sr_dispatch_retain(_delegateDispatchQueue);
    
    _readBuffer = [[NSMutableData alloc] init];
    _outputBuffer = [[NSMutableData alloc] init];
    
    _currentFrameData = [[NSMutableData alloc] init];

    _consumers = [[NSMutableArray alloc] init];
    
    _consumerPool = [[SRIOConsumerPool alloc] init];
    
    _scheduledRunloops = [[NSMutableSet alloc] init];
    
    [self _initializeStreams];
    
    // default handlers
}

- (void)assertOnWorkQueue;
{
    assert(dispatch_get_specific((__bridge void *)self) == maybe_bridge(_workQueue));
}

- (void)dealloc
{
    _inputStream.delegate = nil;
    _outputStream.delegate = nil;

    [_inputStream close];
    [_outputStream close];
    
    if (_workQueue) {
        sr_dispatch_release(_workQueue);
        _workQueue = NULL;
    }
    
    if (_receivedHTTPHeaders) {
        CFRelease(_receivedHTTPHeaders);
        _receivedHTTPHeaders = NULL;
    }
    
    if (_delegateDispatchQueue) {
        sr_dispatch_release(_delegateDispatchQueue);
        _delegateDispatchQueue = NULL;
    }
}

#ifndef NDEBUG

- (void)setReadyState:(SRReadyState)aReadyState;
{
    [self willChangeValueForKey:@"readyState"];
    assert(aReadyState > _readyState);
    _readyState = aReadyState;
    [self didChangeValueForKey:@"readyState"];
}

#endif

- (void)open;
{
    assert(_url);
    NSAssert(_readyState == SR_CONNECTING, @"Cannot call -(void)open on SRWebSocket more than once");

    _selfRetain = self;
    
    [self openConnection];
}

// Calls block on delegate queue
- (void)_performDelegateBlock:(dispatch_block_t)block;
{
    if (_delegateOperationQueue) {
        [_delegateOperationQueue addOperationWithBlock:block];
    } else {
        assert(_delegateDispatchQueue);
        dispatch_async(_delegateDispatchQueue, block);
    }
}

- (void)setDelegateDispatchQueue:(dispatch_queue_t)queue;
{
    if (queue) {
        sr_dispatch_retain(queue);
    }
    
    if (_delegateDispatchQueue) {
        sr_dispatch_release(_delegateDispatchQueue);
    }
    
    _delegateDispatchQueue = queue;
}

- (BOOL)_checkHandshake:(CFHTTPMessageRef)httpMessage;
{
    NSString *acceptHeader = CFBridgingRelease(CFHTTPMessageCopyHeaderFieldValue(httpMessage, CFSTR("Sec-WebSocket-Accept")));

    if (acceptHeader == nil) {
        return NO;
    }
    
    NSString *concattedString = [_secKey stringByAppendingString:SRWebSocketAppendToSecKeyString];
    NSString *expectedAccept = [concattedString stringBySHA1ThenBase64Encoding];
    
    return [acceptHeader isEqualToString:expectedAccept];
}

- (void)_HTTPHeadersDidFinish;
{
    NSInteger responseCode = CFHTTPMessageGetResponseStatusCode(_receivedHTTPHeaders);
    
    if (responseCode >= 400) {
        SRFastLog(@"Request failed with response code %d", responseCode);
        [self _failWithError:[NSError errorWithDomain:SRWebSocketErrorDomain code:2132 userInfo:@{NSLocalizedDescriptionKey:[NSString stringWithFormat:@"received bad response code from server %ld", (long)responseCode], SRHTTPResponseErrorKey:@(responseCode)}]];
        return;
    }
    
    if(![self _checkHandshake:_receivedHTTPHeaders]) {
        [self _failWithError:[NSError errorWithDomain:SRWebSocketErrorDomain code:2133 userInfo:[NSDictionary dictionaryWithObject:[NSString stringWithFormat:@"Invalid Sec-WebSocket-Accept response"] forKey:NSLocalizedDescriptionKey]]];
        return;
    }
    
    NSString *negotiatedProtocol = CFBridgingRelease(CFHTTPMessageCopyHeaderFieldValue(_receivedHTTPHeaders, CFSTR("Sec-WebSocket-Protocol")));
    if (negotiatedProtocol) {
        // Make sure we requested the protocol
        if ([_requestedProtocols indexOfObject:negotiatedProtocol] == NSNotFound) {
            [self _failWithError:[NSError errorWithDomain:SRWebSocketErrorDomain code:2133 userInfo:[NSDictionary dictionaryWithObject:[NSString stringWithFormat:@"Server specified Sec-WebSocket-Protocol that wasn't requested"] forKey:NSLocalizedDescriptionKey]]];
            return;
        }
        
        _protocol = negotiatedProtocol;
    }
    
    self.readyState = SR_OPEN;
    
    if (!_didFail) {
        [self _readFrameNew];
    }

    [self _performDelegateBlock:^{
        if ([self.delegate respondsToSelector:@selector(webSocketDidOpen:)]) {
            [self.delegate webSocketDidOpen:self];
        };
    }];
}


- (void)_readHTTPHeader;
{
    if (_receivedHTTPHeaders == NULL) {
        _receivedHTTPHeaders = CFHTTPMessageCreateEmpty(NULL, NO);
    }
                        
    [self _readUntilHeaderCompleteWithCallback:^(SRWebSocket *self,  NSData *data) {
        CFHTTPMessageAppendBytes(_receivedHTTPHeaders, (const UInt8 *)data.bytes, data.length);
        
        if (CFHTTPMessageIsHeaderComplete(_receivedHTTPHeaders)) {
            SRFastLog(@"Finished reading headers %@", CFBridgingRelease(CFHTTPMessageCopyAllHeaderFields(_receivedHTTPHeaders)));
            [self _HTTPHeadersDidFinish];
        } else {
            [self _readHTTPHeader];
        }
    }];
}

- (void)didConnect
{
    SRFastLog(@"Connected");
    CFHTTPMessageRef request = CFHTTPMessageCreateRequest(NULL, CFSTR("GET"), (__bridge CFURLRef)_url, kCFHTTPVersion1_1);
    
    // Set host first so it defaults
    CFHTTPMessageSetHeaderFieldValue(request, CFSTR("Host"), (__bridge CFStringRef)(_url.port ? [NSString stringWithFormat:@"%@:%@", _url.host, _url.port] : _url.host));
        
    NSMutableData *keyBytes = [[NSMutableData alloc] initWithLength:16];
    SecRandomCopyBytes(kSecRandomDefault, keyBytes.length, keyBytes.mutableBytes);
    
<<<<<<< HEAD
    // set header for http basic auth
    if (_url.user.length && _url.password.length) {
        NSString *userAndPasswordBase64Encoded = [[[NSString stringWithFormat:@"%@:%@", _url.user, _url.password] dataUsingEncoding:NSUTF8StringEncoding] SR_stringByBase64Encoding];
        _basicAuthorizationString = [NSString stringWithFormat:@"Basic %@", userAndPasswordBase64Encoded];
        CFHTTPMessageSetHeaderFieldValue(request, CFSTR("Authorization"), (__bridge CFStringRef)_basicAuthorizationString);
    }
=======
    if ([keyBytes respondsToSelector:@selector(base64EncodedStringWithOptions:)]) {
        _secKey = [keyBytes base64EncodedStringWithOptions:0];
    } else {
#pragma clang diagnostic push
#pragma clang diagnostic ignored "-Wdeprecated-declarations"
        _secKey = [keyBytes base64Encoding];
#pragma clang diagnostic pop
    }
    
    assert([_secKey length] == 24);

    // Apply cookies if any have been provided
    NSDictionary * cookies = [NSHTTPCookie requestHeaderFieldsWithCookies:[self requestCookies]];
    for (NSString * cookieKey in cookies) {
        NSString * cookieValue = [cookies objectForKey:cookieKey];
        if ([cookieKey length] && [cookieValue length]) {
            CFHTTPMessageSetHeaderFieldValue(request, (__bridge CFStringRef)cookieKey, (__bridge CFStringRef)cookieValue);
        }
    }
 
>>>>>>> 21eaa2b7
    CFHTTPMessageSetHeaderFieldValue(request, CFSTR("Upgrade"), CFSTR("websocket"));
    CFHTTPMessageSetHeaderFieldValue(request, CFSTR("Connection"), CFSTR("Upgrade"));
    CFHTTPMessageSetHeaderFieldValue(request, CFSTR("Sec-WebSocket-Key"), (__bridge CFStringRef)_secKey);
    CFHTTPMessageSetHeaderFieldValue(request, CFSTR("Sec-WebSocket-Version"), (__bridge CFStringRef)[NSString stringWithFormat:@"%ld", (long)_webSocketVersion]);
    
    CFHTTPMessageSetHeaderFieldValue(request, CFSTR("Origin"), (__bridge CFStringRef)_url.SR_origin);
    
    if (_requestedProtocols) {
        CFHTTPMessageSetHeaderFieldValue(request, CFSTR("Sec-WebSocket-Protocol"), (__bridge CFStringRef)[_requestedProtocols componentsJoinedByString:@", "]);
    }

    [_urlRequest.allHTTPHeaderFields enumerateKeysAndObjectsUsingBlock:^(id key, id obj, BOOL *stop) {
        CFHTTPMessageSetHeaderFieldValue(request, (__bridge CFStringRef)key, (__bridge CFStringRef)obj);
    }];
    
    NSData *message = CFBridgingRelease(CFHTTPMessageCopySerializedMessage(request));
    
    CFRelease(request);

    [self _writeData:message];
    [self _readHTTPHeader];
}

- (void)_initializeStreams;
{
    assert(_url.port.unsignedIntValue <= UINT32_MAX);
    uint32_t port = _url.port.unsignedIntValue;
    if (port == 0) {
        if (!_secure) {
            port = 80;
        } else {
            port = 443;
        }
    }
    NSString *host = _url.host;
    
    CFReadStreamRef readStream = NULL;
    CFWriteStreamRef writeStream = NULL;
    
    CFStreamCreatePairWithSocketToHost(NULL, (__bridge CFStringRef)host, port, &readStream, &writeStream);
    
    _outputStream = CFBridgingRelease(writeStream);
    _inputStream = CFBridgingRelease(readStream);
    
    
    if (_secure) {
        NSMutableDictionary *SSLOptions = [[NSMutableDictionary alloc] init];
        
        [_outputStream setProperty:(__bridge id)kCFStreamSocketSecurityLevelNegotiatedSSL forKey:(__bridge id)kCFStreamPropertySocketSecurityLevel];
        
        // If we're using pinned certs, don't validate the certificate chain
        if ([_urlRequest SR_SSLPinnedCertificates].count) {
            [SSLOptions setValue:[NSNumber numberWithBool:NO] forKey:(__bridge id)kCFStreamSSLValidatesCertificateChain];
        }
        
#if DEBUG
        [SSLOptions setValue:[NSNumber numberWithBool:NO] forKey:(__bridge id)kCFStreamSSLValidatesCertificateChain];
        NSLog(@"SocketRocket: In debug mode.  Allowing connection to any root cert");
#endif
        
        [_outputStream setProperty:SSLOptions
                            forKey:(__bridge id)kCFStreamPropertySSLSettings];
    }
    
    _inputStream.delegate = self;
    _outputStream.delegate = self;
}

- (void)openConnection;
{
    if (!_scheduledRunloops.count) {
        [self scheduleInRunLoop:[NSRunLoop SR_networkRunLoop] forMode:NSDefaultRunLoopMode];
    }
    
    
    [_outputStream open];
    [_inputStream open];
}

- (void)scheduleInRunLoop:(NSRunLoop *)aRunLoop forMode:(NSString *)mode;
{
    [_outputStream scheduleInRunLoop:aRunLoop forMode:mode];
    [_inputStream scheduleInRunLoop:aRunLoop forMode:mode];
    
    [_scheduledRunloops addObject:@[aRunLoop, mode]];
}

- (void)unscheduleFromRunLoop:(NSRunLoop *)aRunLoop forMode:(NSString *)mode;
{
    [_outputStream removeFromRunLoop:aRunLoop forMode:mode];
    [_inputStream removeFromRunLoop:aRunLoop forMode:mode];
    
    [_scheduledRunloops removeObject:@[aRunLoop, mode]];
}

- (void)close;
{
    [self closeWithCode:SRStatusCodeNormal reason:nil];
}

- (void)closeWithCode:(NSInteger)code reason:(NSString *)reason;
{
    assert(code);
    dispatch_async(_workQueue, ^{
        if (self.readyState == SR_CLOSING || self.readyState == SR_CLOSED) {
            return;
        }
        
        BOOL wasConnecting = self.readyState == SR_CONNECTING;
        
        self.readyState = SR_CLOSING;
        
        SRFastLog(@"Closing with code %d reason %@", code, reason);
        
        if (wasConnecting) {
            [self closeConnection];
            return;
        }

        size_t maxMsgSize = [reason maximumLengthOfBytesUsingEncoding:NSUTF8StringEncoding];
        NSMutableData *mutablePayload = [[NSMutableData alloc] initWithLength:sizeof(uint16_t) + maxMsgSize];
        NSData *payload = mutablePayload;
        
        ((uint16_t *)mutablePayload.mutableBytes)[0] = EndianU16_BtoN(code);
        
        if (reason) {
            NSRange remainingRange = {0};
            
            NSUInteger usedLength = 0;
            
            BOOL success = [reason getBytes:(char *)mutablePayload.mutableBytes + sizeof(uint16_t) maxLength:payload.length - sizeof(uint16_t) usedLength:&usedLength encoding:NSUTF8StringEncoding options:NSStringEncodingConversionExternalRepresentation range:NSMakeRange(0, reason.length) remainingRange:&remainingRange];
            #pragma unused (success)
            
            assert(success);
            assert(remainingRange.length == 0);

            if (usedLength != maxMsgSize) {
                payload = [payload subdataWithRange:NSMakeRange(0, usedLength + sizeof(uint16_t))];
            }
        }
        
        
        [self _sendFrameWithOpcode:SROpCodeConnectionClose data:payload];
    });
}

- (void)_closeWithProtocolError:(NSString *)message;
{
    // Need to shunt this on the _callbackQueue first to see if they received any messages 
    [self _performDelegateBlock:^{
        [self closeWithCode:SRStatusCodeProtocolError reason:message];
        dispatch_async(_workQueue, ^{
            [self closeConnection];
        });
    }];
}

- (void)_failWithError:(NSError *)error;
{
    dispatch_async(_workQueue, ^{
        if (self.readyState != SR_CLOSED) {
            _failed = YES;
            [self _performDelegateBlock:^{
                if ([self.delegate respondsToSelector:@selector(webSocket:didFailWithError:)]) {
                    [self.delegate webSocket:self didFailWithError:error];
                }
            }];

            self.readyState = SR_CLOSED;
            _selfRetain = nil;

            SRFastLog(@"Failing with error %@", error.localizedDescription);
            
            [self closeConnection];
        }
    });
}

- (void)_writeData:(NSData *)data;
{    
    [self assertOnWorkQueue];

    if (_closeWhenFinishedWriting) {
            return;
    }
    [_outputBuffer appendData:data];
    [self _pumpWriting];
}

- (void)send:(id)data;
{
    NSAssert(self.readyState != SR_CONNECTING, @"Invalid State: Cannot call send: until connection is open");
    // TODO: maybe not copy this for performance
    data = [data copy];
    dispatch_async(_workQueue, ^{
        if ([data isKindOfClass:[NSString class]]) {
            [self _sendFrameWithOpcode:SROpCodeTextFrame data:[(NSString *)data dataUsingEncoding:NSUTF8StringEncoding]];
        } else if ([data isKindOfClass:[NSData class]]) {
            [self _sendFrameWithOpcode:SROpCodeBinaryFrame data:data];
        } else if (data == nil) {
            [self _sendFrameWithOpcode:SROpCodeTextFrame data:data];
        } else {
            assert(NO);
        }
    });
}

- (void)sendPing:(NSData *)data;
{
    NSAssert(self.readyState == SR_OPEN, @"Invalid State: Cannot call send: until connection is open");
    // TODO: maybe not copy this for performance
    data = [data copy] ?: [NSData data]; // It's okay for a ping to be empty
    dispatch_async(_workQueue, ^{
        [self _sendFrameWithOpcode:SROpCodePing data:data];
    });
}

- (void)handlePing:(NSData *)pingData;
{
    // Need to pingpong this off _callbackQueue first to make sure messages happen in order
    [self _performDelegateBlock:^{
        dispatch_async(_workQueue, ^{
            [self _sendFrameWithOpcode:SROpCodePong data:pingData];
        });
    }];
}

- (void)handlePong:(NSData *)pongData;
{
    SRFastLog(@"Received pong");
    [self _performDelegateBlock:^{
        if ([self.delegate respondsToSelector:@selector(webSocket:didReceivePong:)]) {
            [self.delegate webSocket:self didReceivePong:pongData];
        }
    }];
}

- (void)_handleMessage:(id)message
{
    SRFastLog(@"Received message");
    [self _performDelegateBlock:^{
        [self.delegate webSocket:self didReceiveMessage:message];
    }];
}


static inline BOOL closeCodeIsValid(int closeCode) {
    if (closeCode < 1000) {
        return NO;
    }
    
    if (closeCode >= 1000 && closeCode <= 1011) {
        if (closeCode == 1004 ||
            closeCode == 1005 ||
            closeCode == 1006) {
            return NO;
        }
        return YES;
    }
    
    if (closeCode >= 3000 && closeCode <= 3999) {
        return YES;
    }
    
    if (closeCode >= 4000 && closeCode <= 4999) {
        return YES;
    }

    return NO;
}

//  Note from RFC:
//
//  If there is a body, the first two
//  bytes of the body MUST be a 2-byte unsigned integer (in network byte
//  order) representing a status code with value /code/ defined in
//  Section 7.4.  Following the 2-byte integer the body MAY contain UTF-8
//  encoded data with value /reason/, the interpretation of which is not
//  defined by this specification.

- (void)handleCloseWithData:(NSData *)data;
{
    size_t dataSize = data.length;
    __block uint16_t closeCode = 0;
    
    SRFastLog(@"Received close frame");
    
    if (dataSize == 1) {
        // TODO handle error
        [self _closeWithProtocolError:@"Payload for close must be larger than 2 bytes"];
        return;
    } else if (dataSize >= 2) {
        [data getBytes:&closeCode length:sizeof(closeCode)];
        _closeCode = EndianU16_BtoN(closeCode);
        if (!closeCodeIsValid(_closeCode)) {
            [self _closeWithProtocolError:[NSString stringWithFormat:@"Cannot have close code of %d", _closeCode]];
            return;
        }
        if (dataSize > 2) {
            _closeReason = [[NSString alloc] initWithData:[data subdataWithRange:NSMakeRange(2, dataSize - 2)] encoding:NSUTF8StringEncoding];
            if (!_closeReason) {
                [self _closeWithProtocolError:@"Close reason MUST be valid UTF-8"];
                return;
            }
        }
    } else {
        _closeCode = SRStatusNoStatusReceived;
    }
    
    [self assertOnWorkQueue];
    
    if (self.readyState == SR_OPEN) {
        [self closeWithCode:1000 reason:nil];
    }
    dispatch_async(_workQueue, ^{
        [self closeConnection];
    });
}

- (void)closeConnection;
{
    [self assertOnWorkQueue];
    SRFastLog(@"Trying to disconnect");
    _closeWhenFinishedWriting = YES;
    [self _pumpWriting];
}

- (void)_handleFrameWithData:(NSData *)frameData opCode:(NSInteger)opcode;
{                
    // Check that the current data is valid UTF8
    
    BOOL isControlFrame = (opcode == SROpCodePing || opcode == SROpCodePong || opcode == SROpCodeConnectionClose);
    if (!isControlFrame) {
        [self _readFrameNew];
    } else {
        dispatch_async(_workQueue, ^{
            [self _readFrameContinue];
        });
    }
    
    switch (opcode) {
        case SROpCodeTextFrame: {
            NSString *str = [[NSString alloc] initWithData:frameData encoding:NSUTF8StringEncoding];
            if (str == nil && frameData) {
                [self closeWithCode:SRStatusCodeInvalidUTF8 reason:@"Text frames must be valid UTF-8"];
                dispatch_async(_workQueue, ^{
                    [self closeConnection];
                });

                return;
            }
            [self _handleMessage:str];
            break;
        }
        case SROpCodeBinaryFrame:
            [self _handleMessage:[frameData copy]];
            break;
        case SROpCodeConnectionClose:
            [self handleCloseWithData:frameData];
            break;
        case SROpCodePing:
            [self handlePing:frameData];
            break;
        case SROpCodePong:
            [self handlePong:frameData];
            break;
        default:
            [self _closeWithProtocolError:[NSString stringWithFormat:@"Unknown opcode %ld", (long)opcode]];
            // TODO: Handle invalid opcode
            break;
    }
}

- (void)_handleFrameHeader:(frame_header)frame_header curData:(NSData *)curData;
{
    assert(frame_header.opcode != 0);
    
    if (self.readyState != SR_OPEN) {
        return;
    }
    
    
    BOOL isControlFrame = (frame_header.opcode == SROpCodePing || frame_header.opcode == SROpCodePong || frame_header.opcode == SROpCodeConnectionClose);
    
    if (isControlFrame && !frame_header.fin) {
        [self _closeWithProtocolError:@"Fragmented control frames not allowed"];
        return;
    }
    
    if (isControlFrame && frame_header.payload_length >= 126) {
        [self _closeWithProtocolError:@"Control frames cannot have payloads larger than 126 bytes"];
        return;
    }
    
    if (!isControlFrame) {
        _currentFrameOpcode = frame_header.opcode;
        _currentFrameCount += 1;
    }
    
    if (frame_header.payload_length == 0) {
        if (isControlFrame) {
            [self _handleFrameWithData:curData opCode:frame_header.opcode];
        } else {
            if (frame_header.fin) {
                [self _handleFrameWithData:_currentFrameData opCode:frame_header.opcode];
            } else {
                // TODO add assert that opcode is not a control;
                [self _readFrameContinue];
            }
        }
    } else {
        assert(frame_header.payload_length <= SIZE_T_MAX);
        [self _addConsumerWithDataLength:(size_t)frame_header.payload_length callback:^(SRWebSocket *self, NSData *newData) {
            if (isControlFrame) {
                [self _handleFrameWithData:newData opCode:frame_header.opcode];
            } else {
                if (frame_header.fin) {
                    [self _handleFrameWithData:self->_currentFrameData opCode:frame_header.opcode];
                } else {
                    // TODO add assert that opcode is not a control;
                    [self _readFrameContinue];
                }
                
            }
        } readToCurrentFrame:!isControlFrame unmaskBytes:frame_header.masked];
    }
}

/* From RFC:

 0                   1                   2                   3
 0 1 2 3 4 5 6 7 8 9 0 1 2 3 4 5 6 7 8 9 0 1 2 3 4 5 6 7 8 9 0 1
 +-+-+-+-+-------+-+-------------+-------------------------------+
 |F|R|R|R| opcode|M| Payload len |    Extended payload length    |
 |I|S|S|S|  (4)  |A|     (7)     |             (16/64)           |
 |N|V|V|V|       |S|             |   (if payload len==126/127)   |
 | |1|2|3|       |K|             |                               |
 +-+-+-+-+-------+-+-------------+ - - - - - - - - - - - - - - - +
 |     Extended payload length continued, if payload len == 127  |
 + - - - - - - - - - - - - - - - +-------------------------------+
 |                               |Masking-key, if MASK set to 1  |
 +-------------------------------+-------------------------------+
 | Masking-key (continued)       |          Payload Data         |
 +-------------------------------- - - - - - - - - - - - - - - - +
 :                     Payload Data continued ...                :
 + - - - - - - - - - - - - - - - - - - - - - - - - - - - - - - - +
 |                     Payload Data continued ...                |
 +---------------------------------------------------------------+
 */

static const uint8_t SRFinMask          = 0x80;
static const uint8_t SROpCodeMask       = 0x0F;
static const uint8_t SRRsvMask          = 0x70;
static const uint8_t SRMaskMask         = 0x80;
static const uint8_t SRPayloadLenMask   = 0x7F;


- (void)_readFrameContinue;
{
    assert((_currentFrameCount == 0 && _currentFrameOpcode == 0) || (_currentFrameCount > 0 && _currentFrameOpcode > 0));

    [self _addConsumerWithDataLength:2 callback:^(SRWebSocket *self, NSData *data) {
        __block frame_header header = {0};
        
        const uint8_t *headerBuffer = data.bytes;
        assert(data.length >= 2);
        
        if (headerBuffer[0] & SRRsvMask) {
            [self _closeWithProtocolError:@"Server used RSV bits"];
            return;
        }
        
        uint8_t receivedOpcode = (SROpCodeMask & headerBuffer[0]);
        
        BOOL isControlFrame = (receivedOpcode == SROpCodePing || receivedOpcode == SROpCodePong || receivedOpcode == SROpCodeConnectionClose);
        
        if (!isControlFrame && receivedOpcode != 0 && self->_currentFrameCount > 0) {
            [self _closeWithProtocolError:@"all data frames after the initial data frame must have opcode 0"];
            return;
        }
        
        if (receivedOpcode == 0 && self->_currentFrameCount == 0) {
            [self _closeWithProtocolError:@"cannot continue a message"];
            return;
        }
        
        header.opcode = receivedOpcode == 0 ? self->_currentFrameOpcode : receivedOpcode;
        
        header.fin = !!(SRFinMask & headerBuffer[0]);
        
        
        header.masked = !!(SRMaskMask & headerBuffer[1]);
        header.payload_length = SRPayloadLenMask & headerBuffer[1];
        
        headerBuffer = NULL;
        
        if (header.masked) {
            [self _closeWithProtocolError:@"Client must receive unmasked data"];
        }
        
        size_t extra_bytes_needed = header.masked ? sizeof(_currentReadMaskKey) : 0;
        
        if (header.payload_length == 126) {
            extra_bytes_needed += sizeof(uint16_t);
        } else if (header.payload_length == 127) {
            extra_bytes_needed += sizeof(uint64_t);
        }
        
        if (extra_bytes_needed == 0) {
            [self _handleFrameHeader:header curData:self->_currentFrameData];
        } else {
            [self _addConsumerWithDataLength:extra_bytes_needed callback:^(SRWebSocket *self, NSData *data) {
                size_t mapped_size = data.length;
                #pragma unused (mapped_size)
                const void *mapped_buffer = data.bytes;
                size_t offset = 0;
                
                if (header.payload_length == 126) {
                    assert(mapped_size >= sizeof(uint16_t));
                    uint16_t newLen = EndianU16_BtoN(*(uint16_t *)(mapped_buffer));
                    header.payload_length = newLen;
                    offset += sizeof(uint16_t);
                } else if (header.payload_length == 127) {
                    assert(mapped_size >= sizeof(uint64_t));
                    header.payload_length = EndianU64_BtoN(*(uint64_t *)(mapped_buffer));
                    offset += sizeof(uint64_t);
                } else {
                    assert(header.payload_length < 126 && header.payload_length >= 0);
                }
                
                if (header.masked) {
                    assert(mapped_size >= sizeof(_currentReadMaskOffset) + offset);
                    memcpy(self->_currentReadMaskKey, ((uint8_t *)mapped_buffer) + offset, sizeof(self->_currentReadMaskKey));
                }
                
                [self _handleFrameHeader:header curData:self->_currentFrameData];
            } readToCurrentFrame:NO unmaskBytes:NO];
        }
    } readToCurrentFrame:NO unmaskBytes:NO];
}

- (void)_readFrameNew;
{
    dispatch_async(_workQueue, ^{
        [_currentFrameData setLength:0];
        
        _currentFrameOpcode = 0;
        _currentFrameCount = 0;
        _readOpCount = 0;
        _currentStringScanPosition = 0;
        
        [self _readFrameContinue];
    });
}

- (void)_pumpWriting;
{
    [self assertOnWorkQueue];
    
    NSUInteger dataLength = _outputBuffer.length;
    if (dataLength - _outputBufferOffset > 0 && _outputStream.hasSpaceAvailable) {
        NSInteger bytesWritten = [_outputStream write:_outputBuffer.bytes + _outputBufferOffset maxLength:dataLength - _outputBufferOffset];
        if (bytesWritten == -1) {
            [self _failWithError:[NSError errorWithDomain:SRWebSocketErrorDomain code:2145 userInfo:[NSDictionary dictionaryWithObject:@"Error writing to stream" forKey:NSLocalizedDescriptionKey]]];
             return;
        }
        
        _outputBufferOffset += bytesWritten;
        
        if (_outputBufferOffset > 4096 && _outputBufferOffset > (_outputBuffer.length >> 1)) {
            _outputBuffer = [[NSMutableData alloc] initWithBytes:(char *)_outputBuffer.bytes + _outputBufferOffset length:_outputBuffer.length - _outputBufferOffset];
            _outputBufferOffset = 0;
        }
    }
    
    if (_closeWhenFinishedWriting && 
        _outputBuffer.length - _outputBufferOffset == 0 && 
        (_inputStream.streamStatus != NSStreamStatusNotOpen &&
         _inputStream.streamStatus != NSStreamStatusClosed) &&
        !_sentClose) {
        _sentClose = YES;
            
        [_outputStream close];
        [_inputStream close];
        
        
        for (NSArray *runLoop in [_scheduledRunloops copy]) {
            [self unscheduleFromRunLoop:[runLoop objectAtIndex:0] forMode:[runLoop objectAtIndex:1]];
        }
        
        if (!_failed) {
            [self _performDelegateBlock:^{
                if ([self.delegate respondsToSelector:@selector(webSocket:didCloseWithCode:reason:wasClean:)]) {
                    [self.delegate webSocket:self didCloseWithCode:_closeCode reason:_closeReason wasClean:YES];
                }
            }];
        }
        
        _selfRetain = nil;
    }
}

- (void)_addConsumerWithScanner:(stream_scanner)consumer callback:(data_callback)callback;
{
    [self assertOnWorkQueue];
    [self _addConsumerWithScanner:consumer callback:callback dataLength:0];
}

- (void)_addConsumerWithDataLength:(size_t)dataLength callback:(data_callback)callback readToCurrentFrame:(BOOL)readToCurrentFrame unmaskBytes:(BOOL)unmaskBytes;
{   
    [self assertOnWorkQueue];
    assert(dataLength);
    
    [_consumers addObject:[_consumerPool consumerWithScanner:nil handler:callback bytesNeeded:dataLength readToCurrentFrame:readToCurrentFrame unmaskBytes:unmaskBytes]];
    [self _pumpScanner];
}

- (void)_addConsumerWithScanner:(stream_scanner)consumer callback:(data_callback)callback dataLength:(size_t)dataLength;
{    
    [self assertOnWorkQueue];
    [_consumers addObject:[_consumerPool consumerWithScanner:consumer handler:callback bytesNeeded:dataLength readToCurrentFrame:NO unmaskBytes:NO]];
    [self _pumpScanner];
}


static const char CRLFCRLFBytes[] = {'\r', '\n', '\r', '\n'};

- (void)_readUntilHeaderCompleteWithCallback:(data_callback)dataHandler;
{
    [self _readUntilBytes:CRLFCRLFBytes length:sizeof(CRLFCRLFBytes) callback:dataHandler];
}

- (void)_readUntilBytes:(const void *)bytes length:(size_t)length callback:(data_callback)dataHandler;
{
    // TODO optimize so this can continue from where we last searched
    stream_scanner consumer = ^size_t(NSData *data) {
        __block size_t found_size = 0;
        __block size_t match_count = 0;
        
        size_t size = data.length;
        const unsigned char *buffer = data.bytes;
        for (size_t i = 0; i < size; i++ ) {
            if (((const unsigned char *)buffer)[i] == ((const unsigned char *)bytes)[match_count]) {
                match_count += 1;
                if (match_count == length) {
                    found_size = i + 1;
                    break;
                }
            } else {
                match_count = 0;
            }
        }
        return found_size;
    };
    [self _addConsumerWithScanner:consumer callback:dataHandler];
}


// Returns true if did work
- (BOOL)_innerPumpScanner {
    
    BOOL didWork = NO;
    
    if (self.readyState >= SR_CLOSING) {
        return didWork;
    }
    
    if (!_consumers.count) {
        return didWork;
    }
    
    size_t curSize = _readBuffer.length - _readBufferOffset;
    if (!curSize) {
        return didWork;
    }
    
    SRIOConsumer *consumer = [_consumers objectAtIndex:0];
    
    size_t bytesNeeded = consumer.bytesNeeded;
    
    size_t foundSize = 0;
    if (consumer.consumer) {
        NSData *tempView = [NSData dataWithBytesNoCopy:(char *)_readBuffer.bytes + _readBufferOffset length:_readBuffer.length - _readBufferOffset freeWhenDone:NO];  
        foundSize = consumer.consumer(tempView);
    } else {
        assert(consumer.bytesNeeded);
        if (curSize >= bytesNeeded) {
            foundSize = bytesNeeded;
        } else if (consumer.readToCurrentFrame) {
            foundSize = curSize;
        }
    }
    
    NSData *slice = nil;
    if (consumer.readToCurrentFrame || foundSize) {
        NSRange sliceRange = NSMakeRange(_readBufferOffset, foundSize);
        slice = [_readBuffer subdataWithRange:sliceRange];
        
        _readBufferOffset += foundSize;
        
        if (_readBufferOffset > 4096 && _readBufferOffset > (_readBuffer.length >> 1)) {
            _readBuffer = [[NSMutableData alloc] initWithBytes:(char *)_readBuffer.bytes + _readBufferOffset length:_readBuffer.length - _readBufferOffset];            _readBufferOffset = 0;
        }
        
        if (consumer.unmaskBytes) {
            NSMutableData *mutableSlice = [slice mutableCopy];
            
            NSUInteger len = mutableSlice.length;
            uint8_t *bytes = mutableSlice.mutableBytes;
            
            for (NSUInteger i = 0; i < len; i++) {
                bytes[i] = bytes[i] ^ _currentReadMaskKey[_currentReadMaskOffset % sizeof(_currentReadMaskKey)];
                _currentReadMaskOffset += 1;
            }
            
            slice = mutableSlice;
        }
        
        if (consumer.readToCurrentFrame) {
            [_currentFrameData appendData:slice];
            
            _readOpCount += 1;
            
            if (_currentFrameOpcode == SROpCodeTextFrame) {
                // Validate UTF8 stuff.
                size_t currentDataSize = _currentFrameData.length;
                if (_currentFrameOpcode == SROpCodeTextFrame && currentDataSize > 0) {
                    // TODO: Optimize the crap out of this.  Don't really have to copy all the data each time
                    
                    size_t scanSize = currentDataSize - _currentStringScanPosition;
                    
                    NSData *scan_data = [_currentFrameData subdataWithRange:NSMakeRange(_currentStringScanPosition, scanSize)];
                    int32_t valid_utf8_size = validate_dispatch_data_partial_string(scan_data);
                    
                    if (valid_utf8_size == -1) {
                        [self closeWithCode:SRStatusCodeInvalidUTF8 reason:@"Text frames must be valid UTF-8"];
                        dispatch_async(_workQueue, ^{
                            [self closeConnection];
                        });
                        return didWork;
                    } else {
                        _currentStringScanPosition += valid_utf8_size;
                    }
                } 
                
            }
            
            consumer.bytesNeeded -= foundSize;
            
            if (consumer.bytesNeeded == 0) {
                [_consumers removeObjectAtIndex:0];
                consumer.handler(self, nil);
                [_consumerPool returnConsumer:consumer];
                didWork = YES;
            }
        } else if (foundSize) {
            [_consumers removeObjectAtIndex:0];
            consumer.handler(self, slice);
            [_consumerPool returnConsumer:consumer];
            didWork = YES;
        }
    }
    return didWork;
}

-(void)_pumpScanner;
{
    [self assertOnWorkQueue];
    
    if (!_isPumping) {
        _isPumping = YES;
    } else {
        return;
    }
    
    while ([self _innerPumpScanner]) {
        
    }
    
    _isPumping = NO;
}

//#define NOMASK

static const size_t SRFrameHeaderOverhead = 32;

- (void)_sendFrameWithOpcode:(SROpCode)opcode data:(id)data;
{
    [self assertOnWorkQueue];
    
    if (nil == data) {
        return;
    }
    
    NSAssert([data isKindOfClass:[NSData class]] || [data isKindOfClass:[NSString class]], @"NSString or NSData");
    
    size_t payloadLength = [data isKindOfClass:[NSString class]] ? [(NSString *)data lengthOfBytesUsingEncoding:NSUTF8StringEncoding] : [data length];
        
    NSMutableData *frame = [[NSMutableData alloc] initWithLength:payloadLength + SRFrameHeaderOverhead];
    if (!frame) {
        [self closeWithCode:SRStatusCodeMessageTooBig reason:@"Message too big"];
        return;
    }
    uint8_t *frame_buffer = (uint8_t *)[frame mutableBytes];
    
    // set fin
    frame_buffer[0] = SRFinMask | opcode;
    
    BOOL useMask = YES;
#ifdef NOMASK
    useMask = NO;
#endif
    
    if (useMask) {
    // set the mask and header
        frame_buffer[1] |= SRMaskMask;
    }
    
    size_t frame_buffer_size = 2;
    
    const uint8_t *unmasked_payload = NULL;
    if ([data isKindOfClass:[NSData class]]) {
        unmasked_payload = (uint8_t *)[data bytes];
    } else if ([data isKindOfClass:[NSString class]]) {
        unmasked_payload =  (const uint8_t *)[data UTF8String];
    } else {
        return;
    }
    
    if (payloadLength < 126) {
        frame_buffer[1] |= payloadLength;
    } else if (payloadLength <= UINT16_MAX) {
        frame_buffer[1] |= 126;
        *((uint16_t *)(frame_buffer + frame_buffer_size)) = EndianU16_BtoN((uint16_t)payloadLength);
        frame_buffer_size += sizeof(uint16_t);
    } else {
        frame_buffer[1] |= 127;
        *((uint64_t *)(frame_buffer + frame_buffer_size)) = EndianU64_BtoN((uint64_t)payloadLength);
        frame_buffer_size += sizeof(uint64_t);
    }
        
    if (!useMask) {
        for (size_t i = 0; i < payloadLength; i++) {
            frame_buffer[frame_buffer_size] = unmasked_payload[i];
            frame_buffer_size += 1;
        }
    } else {
        uint8_t *mask_key = frame_buffer + frame_buffer_size;
        SecRandomCopyBytes(kSecRandomDefault, sizeof(uint32_t), (uint8_t *)mask_key);
        frame_buffer_size += sizeof(uint32_t);
        
        // TODO: could probably optimize this with SIMD
        for (size_t i = 0; i < payloadLength; i++) {
            frame_buffer[frame_buffer_size] = unmasked_payload[i] ^ mask_key[i % sizeof(uint32_t)];
            frame_buffer_size += 1;
        }
    }

    assert(frame_buffer_size <= [frame length]);
    frame.length = frame_buffer_size;
    
    [self _writeData:frame];
}

- (void)stream:(NSStream *)aStream handleEvent:(NSStreamEvent)eventCode;
{
    if (_secure && !_pinnedCertFound && (eventCode == NSStreamEventHasBytesAvailable || eventCode == NSStreamEventHasSpaceAvailable)) {
        
        NSArray *sslCerts = [_urlRequest SR_SSLPinnedCertificates];
        if (sslCerts) {
            SecTrustRef secTrust = (__bridge SecTrustRef)[aStream propertyForKey:(__bridge id)kCFStreamPropertySSLPeerTrust];
            if (secTrust) {
                NSInteger numCerts = SecTrustGetCertificateCount(secTrust);
                for (NSInteger i = 0; i < numCerts && !_pinnedCertFound; i++) {
                    SecCertificateRef cert = SecTrustGetCertificateAtIndex(secTrust, i);
                    NSData *certData = CFBridgingRelease(SecCertificateCopyData(cert));
                    
                    for (id ref in sslCerts) {
                        SecCertificateRef trustedCert = (__bridge SecCertificateRef)ref;
                        NSData *trustedCertData = CFBridgingRelease(SecCertificateCopyData(trustedCert));
                        
                        if ([trustedCertData isEqualToData:certData]) {
                            _pinnedCertFound = YES;
                            break;
                        }
                    }
                }
            }
            
            if (!_pinnedCertFound) {
                dispatch_async(_workQueue, ^{
                    [self _failWithError:[NSError errorWithDomain:SRWebSocketErrorDomain code:23556 userInfo:[NSDictionary dictionaryWithObject:[NSString stringWithFormat:@"Invalid server cert"] forKey:NSLocalizedDescriptionKey]]];
                });
                return;
            }
        }
    }

    dispatch_async(_workQueue, ^{
        switch (eventCode) {
            case NSStreamEventOpenCompleted: {
                SRFastLog(@"NSStreamEventOpenCompleted %@", aStream);
                if (self.readyState >= SR_CLOSING) {
                    return;
                }
                assert(_readBuffer);
                
                if (self.readyState == SR_CONNECTING && aStream == _inputStream) {
                    [self didConnect];
                }
                [self _pumpWriting];
                [self _pumpScanner];
                break;
            }
                
            case NSStreamEventErrorOccurred: {
                SRFastLog(@"NSStreamEventErrorOccurred %@ %@", aStream, [[aStream streamError] copy]);
                /// TODO specify error better!
                [self _failWithError:aStream.streamError];
                _readBufferOffset = 0;
                [_readBuffer setLength:0];
                break;
                
            }
                
            case NSStreamEventEndEncountered: {
                [self _pumpScanner];
                SRFastLog(@"NSStreamEventEndEncountered %@", aStream);
                if (aStream.streamError) {
                    [self _failWithError:aStream.streamError];
                } else {
                    if (self.readyState != SR_CLOSED) {
                        self.readyState = SR_CLOSED;
                        _selfRetain = nil;
                    }

                    if (!_sentClose && !_failed) {
                        _sentClose = YES;
                        // If we get closed in this state it's probably not clean because we should be sending this when we send messages
                        [self _performDelegateBlock:^{
                            if ([self.delegate respondsToSelector:@selector(webSocket:didCloseWithCode:reason:wasClean:)]) {
                                [self.delegate webSocket:self didCloseWithCode:SRStatusCodeGoingAway reason:@"Stream end encountered" wasClean:NO];
                            }
                        }];
                    }
                }
                
                break;
            }
                
            case NSStreamEventHasBytesAvailable: {
                SRFastLog(@"NSStreamEventHasBytesAvailable %@", aStream);
                const int bufferSize = 2048;
                uint8_t buffer[bufferSize];
                
                while (_inputStream.hasBytesAvailable) {
                    NSInteger bytes_read = [_inputStream read:buffer maxLength:bufferSize];
                    
                    if (bytes_read > 0) {
                        [_readBuffer appendBytes:buffer length:bytes_read];
                    } else if (bytes_read < 0) {
                        [self _failWithError:_inputStream.streamError];
                    }
                    
                    if (bytes_read != bufferSize) {
                        break;
                    }
                };
                [self _pumpScanner];
                break;
            }
                
            case NSStreamEventHasSpaceAvailable: {
                SRFastLog(@"NSStreamEventHasSpaceAvailable %@", aStream);
                [self _pumpWriting];
                break;
            }
                
            default:
                SRFastLog(@"(default)  %@", aStream);
                break;
        }
    });
}

@end


@implementation SRIOConsumer

@synthesize bytesNeeded = _bytesNeeded;
@synthesize consumer = _scanner;
@synthesize handler = _handler;
@synthesize readToCurrentFrame = _readToCurrentFrame;
@synthesize unmaskBytes = _unmaskBytes;

- (void)setupWithScanner:(stream_scanner)scanner handler:(data_callback)handler bytesNeeded:(size_t)bytesNeeded readToCurrentFrame:(BOOL)readToCurrentFrame unmaskBytes:(BOOL)unmaskBytes;
{
    _scanner = [scanner copy];
    _handler = [handler copy];
    _bytesNeeded = bytesNeeded;
    _readToCurrentFrame = readToCurrentFrame;
    _unmaskBytes = unmaskBytes;
    assert(_scanner || _bytesNeeded);
}


@end


@implementation SRIOConsumerPool {
    NSUInteger _poolSize;
    NSMutableArray *_bufferedConsumers;
}

- (id)initWithBufferCapacity:(NSUInteger)poolSize;
{
    self = [super init];
    if (self) {
        _poolSize = poolSize;
        _bufferedConsumers = [[NSMutableArray alloc] initWithCapacity:poolSize];
    }
    return self;
}

- (id)init
{
    return [self initWithBufferCapacity:8];
}

- (SRIOConsumer *)consumerWithScanner:(stream_scanner)scanner handler:(data_callback)handler bytesNeeded:(size_t)bytesNeeded readToCurrentFrame:(BOOL)readToCurrentFrame unmaskBytes:(BOOL)unmaskBytes;
{
    SRIOConsumer *consumer = nil;
    if (_bufferedConsumers.count) {
        consumer = [_bufferedConsumers lastObject];
        [_bufferedConsumers removeLastObject];
    } else {
        consumer = [[SRIOConsumer alloc] init];
    }
    
    [consumer setupWithScanner:scanner handler:handler bytesNeeded:bytesNeeded readToCurrentFrame:readToCurrentFrame unmaskBytes:unmaskBytes];
    
    return consumer;
}

- (void)returnConsumer:(SRIOConsumer *)consumer;
{
    if (_bufferedConsumers.count < _poolSize) {
        [_bufferedConsumers addObject:consumer];
    }
}

@end


@implementation  NSURLRequest (CertificateAdditions)

- (NSArray *)SR_SSLPinnedCertificates;
{
    return [NSURLProtocol propertyForKey:@"SR_SSLPinnedCertificates" inRequest:self];
}

@end

@implementation  NSMutableURLRequest (CertificateAdditions)

- (NSArray *)SR_SSLPinnedCertificates;
{
    return [NSURLProtocol propertyForKey:@"SR_SSLPinnedCertificates" inRequest:self];
}

- (void)setSR_SSLPinnedCertificates:(NSArray *)SR_SSLPinnedCertificates;
{
    [NSURLProtocol setProperty:SR_SSLPinnedCertificates forKey:@"SR_SSLPinnedCertificates" inRequest:self];
}

@end

@implementation NSURL (SRWebSocket)

- (NSString *)SR_origin;
{
    NSString *scheme = [self.scheme lowercaseString];
        
    if ([scheme isEqualToString:@"wss"]) {
        scheme = @"https";
    } else if ([scheme isEqualToString:@"ws"]) {
        scheme = @"http";
    }
    
    if (self.port) {
        return [NSString stringWithFormat:@"%@://%@:%@/", scheme, self.host, self.port];
    } else {
        return [NSString stringWithFormat:@"%@://%@/", scheme, self.host];
    }
}

@end

//#define SR_ENABLE_LOG

static inline void SRFastLog(NSString *format, ...)  {
#ifdef SR_ENABLE_LOG
    __block va_list arg_list;
    va_start (arg_list, format);
    
    NSString *formattedString = [[NSString alloc] initWithFormat:format arguments:arg_list];
    
    va_end(arg_list);
    
    NSLog(@"[SR] %@", formattedString);
#endif
}


#ifdef HAS_ICU

static inline int32_t validate_dispatch_data_partial_string(NSData *data) {
    if ([data length] > INT32_MAX) {
        // INT32_MAX is the limit so long as this Framework is using 32 bit ints everywhere.
        return -1;
    }

    int32_t size = (int32_t)[data length];

    const void * contents = [data bytes];
    const uint8_t *str = (const uint8_t *)contents;
    
    UChar32 codepoint = 1;
    int32_t offset = 0;
    int32_t lastOffset = 0;
    while(offset < size && codepoint > 0)  {
        lastOffset = offset;
        U8_NEXT(str, offset, size, codepoint);
    }
    
    if (codepoint == -1) {
        // Check to see if the last byte is valid or whether it was just continuing
        if (!U8_IS_LEAD(str[lastOffset]) || U8_COUNT_TRAIL_BYTES(str[lastOffset]) + lastOffset < (int32_t)size) {
            
            size = -1;
        } else {
            uint8_t leadByte = str[lastOffset];
            U8_MASK_LEAD_BYTE(leadByte, U8_COUNT_TRAIL_BYTES(leadByte));
            
            for (int i = lastOffset + 1; i < offset; i++) {
                if (U8_IS_SINGLE(str[i]) || U8_IS_LEAD(str[i]) || !U8_IS_TRAIL(str[i])) {
                    size = -1;
                }
            }
            
            if (size != -1) {
                size = lastOffset;
            }
        }
    }
    
    if (size != -1 && ![[NSString alloc] initWithBytesNoCopy:(char *)[data bytes] length:size encoding:NSUTF8StringEncoding freeWhenDone:NO]) {
        size = -1;
    }
    
    return size;
}

#else

// This is a hack, and probably not optimal
static inline int32_t validate_dispatch_data_partial_string(NSData *data) {
    static const int maxCodepointSize = 3;
    
    for (int i = 0; i < maxCodepointSize; i++) {
        NSString *str = [[NSString alloc] initWithBytesNoCopy:(char *)data.bytes length:data.length - i encoding:NSUTF8StringEncoding freeWhenDone:NO];
        if (str) {
            return (int32_t)data.length - i;
        }
    }
    
    return -1;
}

#endif

static _SRRunLoopThread *networkThread = nil;
static NSRunLoop *networkRunLoop = nil;

@implementation NSRunLoop (SRWebSocket)

+ (NSRunLoop *)SR_networkRunLoop {
    static dispatch_once_t onceToken;
    dispatch_once(&onceToken, ^{
        networkThread = [[_SRRunLoopThread alloc] init];
        networkThread.name = @"com.squareup.SocketRocket.NetworkThread";
        [networkThread start];
        networkRunLoop = networkThread.runLoop;
    });
    
    return networkRunLoop;
}

@end


@implementation _SRRunLoopThread {
    dispatch_group_t _waitGroup;
}

@synthesize runLoop = _runLoop;

- (void)dealloc
{
    sr_dispatch_release(_waitGroup);
}

- (id)init
{
    self = [super init];
    if (self) {
        _waitGroup = dispatch_group_create();
        dispatch_group_enter(_waitGroup);
    }
    return self;
}

- (void)main;
{
    @autoreleasepool {
        _runLoop = [NSRunLoop currentRunLoop];
        dispatch_group_leave(_waitGroup);
        
        // Add an empty run loop source to prevent runloop from spinning.
        CFRunLoopSourceContext sourceCtx = {
            .version = 0,
            .info = NULL,
            .retain = NULL,
            .release = NULL,
            .copyDescription = NULL,
            .equal = NULL,
            .hash = NULL,
            .schedule = NULL,
            .cancel = NULL,
            .perform = NULL
        };
        CFRunLoopSourceRef source = CFRunLoopSourceCreate(NULL, 0, &sourceCtx);
        CFRunLoopAddSource(CFRunLoopGetCurrent(), source, kCFRunLoopDefaultMode);
        CFRelease(source);
        
        while ([_runLoop runMode:NSDefaultRunLoopMode beforeDate:[NSDate distantFuture]]) {
            
        }
        assert(NO);
    }
}

- (NSRunLoop *)runLoop;
{
    dispatch_group_wait(_waitGroup, DISPATCH_TIME_FOREVER);
    return _runLoop;
}

@end<|MERGE_RESOLUTION|>--- conflicted
+++ resolved
@@ -485,14 +485,6 @@
     NSMutableData *keyBytes = [[NSMutableData alloc] initWithLength:16];
     SecRandomCopyBytes(kSecRandomDefault, keyBytes.length, keyBytes.mutableBytes);
     
-<<<<<<< HEAD
-    // set header for http basic auth
-    if (_url.user.length && _url.password.length) {
-        NSString *userAndPasswordBase64Encoded = [[[NSString stringWithFormat:@"%@:%@", _url.user, _url.password] dataUsingEncoding:NSUTF8StringEncoding] SR_stringByBase64Encoding];
-        _basicAuthorizationString = [NSString stringWithFormat:@"Basic %@", userAndPasswordBase64Encoded];
-        CFHTTPMessageSetHeaderFieldValue(request, CFSTR("Authorization"), (__bridge CFStringRef)_basicAuthorizationString);
-    }
-=======
     if ([keyBytes respondsToSelector:@selector(base64EncodedStringWithOptions:)]) {
         _secKey = [keyBytes base64EncodedStringWithOptions:0];
     } else {
@@ -513,7 +505,22 @@
         }
     }
  
->>>>>>> 21eaa2b7
+    // set header for http basic auth
+    if (_url.user.length && _url.password.length) {
+        NSData *userAndPassword = [[NSString stringWithFormat:@"%@:%@", _url.user, _url.password] dataUsingEncoding:NSUTF8StringEncoding];
+        NSString *userAndPasswordBase64Encoded;
+        if ([keyBytes respondsToSelector:@selector(base64EncodedStringWithOptions:)]) {
+            userAndPasswordBase64Encoded = [userAndPassword base64EncodedStringWithOptions:0];
+        } else {
+#pragma clang diagnostic push
+#pragma clang diagnostic ignored "-Wdeprecated-declarations"
+            userAndPasswordBase64Encoded = [userAndPassword base64Encoding];
+#pragma clang diagnostic pop
+        }
+        _basicAuthorizationString = [NSString stringWithFormat:@"Basic %@", userAndPasswordBase64Encoded];
+        CFHTTPMessageSetHeaderFieldValue(request, CFSTR("Authorization"), (__bridge CFStringRef)_basicAuthorizationString);
+    }
+
     CFHTTPMessageSetHeaderFieldValue(request, CFSTR("Upgrade"), CFSTR("websocket"));
     CFHTTPMessageSetHeaderFieldValue(request, CFSTR("Connection"), CFSTR("Upgrade"));
     CFHTTPMessageSetHeaderFieldValue(request, CFSTR("Sec-WebSocket-Key"), (__bridge CFStringRef)_secKey);
