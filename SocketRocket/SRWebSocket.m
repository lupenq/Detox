--- conflicted
+++ resolved
@@ -1393,13 +1393,28 @@
 @end
 
 
-<<<<<<< HEAD
 @implementation  NSURLRequest (CertificateAdditions)
 
 - (NSArray *)SR_SSLPinnedCertificates;
 {
     return [NSURLProtocol propertyForKey:@"SR_SSLPinnedCertificates" inRequest:self];
-=======
+}
+
+@end
+
+@implementation  NSMutableURLRequest (CertificateAdditions)
+
+- (NSArray *)SR_SSLPinnedCertificates;
+{
+    return [NSURLProtocol propertyForKey:@"SR_SSLPinnedCertificates" inRequest:self];
+}
+
+- (void)setSR_SSLPinnedCertificates:(NSArray *)SR_SSLPinnedCertificates;
+{
+    [NSURLProtocol setProperty:SR_SSLPinnedCertificates forKey:@"SR_SSLPinnedCertificates" inRequest:self];
+}
+
+@end
 
 @implementation NSURL (SRWebSocket)
 
@@ -1418,26 +1433,10 @@
     } else {
         return [NSString stringWithFormat:@"%@://%@/", scheme, self.host];
     }
->>>>>>> 9ddaadca
 }
 
 @end
 
-<<<<<<< HEAD
-@implementation  NSMutableURLRequest (CertificateAdditions)
-
-- (NSArray *)SR_SSLPinnedCertificates;
-{
-    return [NSURLProtocol propertyForKey:@"SR_SSLPinnedCertificates" inRequest:self];
-}
-
-- (void)setSR_SSLPinnedCertificates:(NSArray *)SR_SSLPinnedCertificates;
-{
-    [NSURLProtocol setProperty:SR_SSLPinnedCertificates forKey:@"SR_SSLPinnedCertificates" inRequest:self];
-}
-
-@end
-=======
 static inline dispatch_queue_t log_queue() {
     
     static dispatch_queue_t queue = 0;
@@ -1530,4 +1529,3 @@
 
 #endif
 
->>>>>>> 9ddaadca
